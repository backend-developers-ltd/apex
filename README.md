<picture>
    <source srcset="./assets/macrocosmos-white.png"  media="(prefers-color-scheme: dark)">
    <source srcset="./assets/macrocosmos-black.png"  media="(prefers-color-scheme: light)">
    <img src="macrocosmos-black.png">
</picture>

<div align="center">

# **Bittensor SN1: Apex - The Future of Decentralized AI** <!-- omit in toc -->
[![Discord Chat](https://img.shields.io/discord/308323056592486420.svg)](https://discord.gg/bittensor)
[![License: MIT](https://img.shields.io/badge/License-MIT-yellow.svg)](https://opensource.org/licenses/MIT)
[![Ask DeepWiki](https://deepwiki.com/badge.svg)](https://deepwiki.com/macrocosm-os/apex)

---

### The Incentivized Internet <!-- omit in toc -->
Subnet 1 is the most intelligent inference model on Bittensor. As the first agent to achieve deep-researcher reasoning on the protocol, it has long been the network's pioneer of decentralized intelligence. This repository is the **official codebase for Bittensor Subnet 1 (SN1) v1.0.0+, which was released on 22nd January 2024**.

[Discord](https://discord.gg/bittensor) • [Network](https://taostats.io/) • [Research](https://bittensor.com/whitepaper)

</div>

---

## Our Product Suite: Apex & Beyond

Subnet 1 has several products:

### Apex Chat
This is our chat interface which provides a range of high-quality models, allowing users to select the model most appropriate for their own use case. Apex offers five distinct variations:

*   **Basic** - our fastest model, perfect for conversations
*   **Combined** - for results from multiple resources, for well-rounded responses
*   **Web-enhanced** - for results driven by current online results
*   **Deep Researcher** - for in-depth responses with individual steps
*   **Reasoning** - for higher quality answers with advanced results

Try the Apex Chat app here: [app.macrocosmos.ai/apex](http://app.macrocosmos.ai/apex)

For a more detailed read, check our docs here: [docs.macrocosmos.ai/subnets/subnet-1-apex](https://docs.macrocosmos.ai/subnets/subnet-1-apex)

You can also access Subnet 1, Apex via the API. Find out more here: [docs.macrocosmos.ai/developers/api-documentation/sn1-apex](https://docs.macrocosmos.ai/developers/api-documentation/sn1-apex)

### Mission Commander
This is an agentic LLM chatbot built into Gravity, designed to help you pick the right terms and phrases for your data-scraping needs. Simply tell it what information you want and it'll offer suggestions and help with brainstorming. Mission Commander is built with Subnet 1, Apex, also owned by Macrocosmos. It lowers the barrier-of-entry even.

Try Mission Commander via Gravity here: [app.macrocosmos.ai/gravity](http://app.macrocosmos.ai/gravity)

For a more detailed read, check our docs here: [docs.macrocosmos.ai/constellation-user-guides/gravity](https://docs.macrocosmos.ai/constellation-user-guides/gravity)

### MCP (Macrocosmos Connect Protocol)
You can integrate Subnet 1, Apex, directly into Claude and Cursor via our MCP. This allows you to access our web-search options and inference via other routes, rather than only from our website. Will provide URL to Apex, api key, and a guide how to use the model.

Try the MCP by following our guide here: [docs.macrocosmos.ai/developers/tools/macrocosmos-mcp](https://docs.macrocosmos.ai/developers/tools/macrocosmos-mcp)

### Productizing other subnets with Apex
Apex is also powering inference across Bittensor. It's integrated with Squad.ai, Rayon Labs' agent platform built on SN64, Chutes - which means that Apex provides the reasoning abilities for agents built on Squad, boosting their capabilities and adding value to Rayon Labs through its cost-effective efficiencies. In other words, Apex provides more agentic opportunities to Bittensor.

## Market Opportunity & Traction

Subnet 1 provides access to decentralized, competitive intelligence. As its speed of inference continues to rise, and miner efficiencies compound, Apex is able to provide fast, flexible, and efficient inference at scale. With the market for AI applications only growing, the ability to provide fast, efficient inference while keeping cost per token low will become increasingly desirable, putting Apex in a strong position to benefit - and making it a strong investment proposition.

By combining real‑time web search with LLM‑grade synthesis in a single, developer‑friendly endpoint, the service sits squarely at the intersection of two explosive trends — AI‑native application stacks and the API‑first economy. Demand spans customer-facing chatbots, autonomous agents, research copilots, and data‑driven decision dashboards, giving the platform both horizontal reach and strong pricing power. Early adopters report dramatic boosts in user engagement and analyst productivity, and investors view the recurring‑revenue potential as "SaaS‑plus," since the engine continuously improves with every query. In short, the product is meeting a surging, underserved need at precisely the right moment, positioning it for rapid, sustainable growth.

### Indicators that this subnet's value will rise
Subnet 1 provides access to decentralized, competitive intelligence. As its speed of inference continues to rise, and miner efficiencies compound, Apex is able to provide fast, flexible, and efficient inference at scale. With the market for AI applications only growing, the ability to provide fast, efficient inference while keeping cost per token low will become increasingly desirable, putting Apex in a strong position to benefit - and making it a strong investment proposition.    

By combining real‑time web search with LLM‑grade synthesis in a single, developer‑friendly endpoint, the service sits squarely at the intersection of two explosive trends — AI‑native application stacks and the API‑first economy. Demand spans customer-facing chatbots, autonomous agents, research copilots, and data‑driven decision dashboards, giving the platform both horizontal reach and strong pricing power. Early adopters report dramatic boosts in user engagement and analyst productivity, and investors view the recurring‑revenue potential as “SaaS‑plus,” since the engine continuously improves with every query. In short, the product is meeting a surging, underserved need at precisely the right moment, positioning it for rapid, sustainable growth.


### Long-term value potential
Thanks to its distributed architecture, Apex has the potential to provide inference at a scale, speed, and efficiency outmatching centralized competitors.

Moreover, many of the most valuable use cases for AI - including law, finance, and health - are so sensitive to data privacy that they cannot use centralized models. This creates a huge opportunity for decentralized competitors to provide decentralized alternatives that provide intelligence without amassing centralized data. As the most intelligent model on Bittensor, itself the foremost DeAI protocol on-chain, Apex is very well positioned to take advantage of this opportunity. For those who believe in DeAI, an investment in Subnet 1 represents a strong prospect.

### Interest from customers and users
Subnet 1, Apex has already built up strong support and positive user feedback. It consistently ranks in the top 10 subnets. It displays deep and broad market support. Along with Subnet 13, another Macrocosmos subnet, Apex was the only subnet to be available on Squad.ai, Rayon Labs' agent platform built on Subnet 64, Chutes (itself the top-performing subnet on Bittensor) - showing its reliability, value, and desirability across Bittensor.

## Key Use Cases & Potential
Subnet 1, Apex, has a range of use-cases:
*   Agentic chat interfaces, designed to plug into other subnets or commercial tools.
*   Fast and very cheap web search enhanced LLM inference.
*   Deep research and reasoning models that can tackle complex mathematical and logic-based problems.

Apex has the potential to become the flagship decentralized LLM experience across the tech world. By utilizing Bittensor's architecture, we offer speedy and low-cost inference that could soon rival SOTA models in the industry.

## The Team Behind Subnet 1
Subnet 1 was built by Dr. Steffen Cruz, AKA @Macrocrux, when he was CTO of Bittensor. Steffen has led Apex through multiple iterations, overseeing its evolution into Bittensor's premiere provider of decentralized intelligence.

<<<<<<< HEAD
### 2. **Multistep Reasoning (MSRv2)**
This task operates in two stages: generative and discriminative.
In the generative stage, a single miner receives a challenge and generates a response.
In the discriminative stage, this generated response (or sometimes a validator-provided "real" answer) is presented to a set of discriminator miners. These discriminators must output a score (0-1) assessing the answer.
Rewards are then calculated: discriminators are rewarded based on how accurately their score reflects the ground truth (i.e., whether the answer was miner-generated or real). The original generator miner is rewarded based on the collective assessment of the discriminators. If a "real" answer was used, this portion of the reward is distributed among other non-discriminating miners.
=======
Apex's engineering team is one of the most impressive on Bittensor. It includes Felix Quinque, who led its Chain of Thought, Reasoning, and Logits upgrades, Dmytro Bobrenko with Organic Scoring and DeepResearcher, Rich Wardle's research and development, and Kalei Brady, who led GAN based architecture upgrade and leads SN1's Discord Community. It also receives the support of other Macrocosmos engineers, ensuring that Subnet 1 is one of the best-staffed projects on the protocol - all of which helps ensure its long-term viability.
>>>>>>> ad07c854

### Why this team is right for the project
Steffen Cruz designed Subnet 1 while CTO of Bittensor. His continued stewardship ensures ongoing retained knowledge, accrued from years of experience building on Bittensor and a deep understanding of how best to convene state-of-the-art intelligence on chain.

Will Squires, CEO and co-founder of Macrocosmos, first began working with Jacob Steeves (@Const) during Bittensor's Revolution upgrade in October 2023, meaning that Will contributed to the release enabling multiple subnets. Will's strong commercial background leading large multinational companies, combined with his experience in creating and leading AI start-up teams, ensure that Subnet 1, Apex has a strong leadership capable of both delivering innovation and establishing commercially viable partnerships.

## Technical Foundation (For Developers)
This repo defines an incentive mechanism to create a distributed conversational AI for Subnet 1 (SN1). Validators and miners are based on large language models (LLM). The validation process uses **internet-scale datasets and goal-driven behaviour to drive human-like conversations**. To learn more about the Bittensor project and the underlying mechanics, [read here.](https://docs.bittensor.com/).

### Agentic Tasks
Subnet one utilizes the concept of "Tasks" to control the behavior of miners. Validator create a variety of tasks, which include a "challenge" for the miner to solve, and sends them to 100 miners, scoring all the completions they send back.

#### Task Descriptions
1.  **Inference**
    A question is given with some pre-seeded information and a random seed. The miner must perform an inference based on this information to provide the correct answer. Completions are scored based on similarity metrics.

2.  **Multistep Reasoning (MSRv2)**
    This task operates in two stages: generative and discriminative.
    In the generative stage, a single miner receives a challenge and generates a response.
    In the discriminative stage, this generated response (or sometimes a validator-provided "real" answer) is presented to a set of discriminator miners. These discriminators must output a score (0-1) assessing the answer.
    Rewards are then calculated: discriminators are rewarded based on how accurately their score reflects the ground truth (i.e., whether the answer was miner-generated or real). The original generator miner is rewarded based on the collective assessment of the discriminators. If a "real" answer was used, this portion of the reward is distributed among other non-discriminating miners.

3.  **Web Retrieval**
    The miner is given a question based on a random web page and must return a scraped website that contains the answer. This requires searching the web to locate the most accurate and reliable source to provide the answer. The miner is scored based on the embedding similarity between the answer it returns and the original website that the validator generated the reference from.

## Dashboards, Tools & Essential Resources

<div align="center">

**Usage:** **[For Validators](./docs/validator.md)** · **[For Miners](./docs/epistula_miner.md)**

**API:** **[API Documentation](./docs/API_docs.md)** · [Subnet 1 API Docs](https://docs.macrocosmos.ai/developers/api-documentation/sn1-apex)

**Contribute:** **[Contribution guide](./assets/CONTRIBUTING.md)**

</div>

### General Resources
*   **Website:** [macrocosmos.ai/sn1](https://macrocosmos.ai/sn1)
*   **Apex Chat App:** [app.macrocosmos.ai/apex](http://app.macrocosmos.ai/apex)
*   **SN1 Dashboard:** [macrocosmos.ai/sn1/dashboard](http://macrocosmos.ai/sn1/dashboard)
    *   *The Bittensor Subnet 1 Apex Dashboard gives builders, miners and delegators an instant, data-rich window into the network's beating heart: 30-day productivity charts and a real-time leaderboard expose each miner's incentive, emission and trust scores, letting anyone spot top performers and route TAO delegations with confidence.*
    *   *The same asymmetric evaluation pipeline that powers those metrics continuously suppresses hallucinations and, in the process, produces millions of high-quality tokens per day that flow straight into Subnet 37's fine-tuning stream—so the dashboard doubles as a live tap of fresh open-source training data; and because it links directly to Discord, GitHub and extensive developer docs, newcomers can jump from insight to implementation in a click, fuelling the virtuous cycle of research that has already made SN1 the flagship arena for agentic workflow innovation across the entire Bittensor protocol Macrocosmos.*
*   **GitHub:** [github.com/macrocosm-os/apex](https://github.com/macrocosm-os/apex)
*   **Technical Documentation:** [docs.macrocosmos.ai/subnets/subnet-1-apex](https://docs.macrocosmos.ai/subnets/subnet-1-apex)
*   **MCP Guide:** [docs.macrocosmos.ai/developers/tools/macrocosmos-mcp](https://docs.macrocosmos.ai/developers/tools/macrocosmos-mcp)
*   **Mission Commander (Gravity) Docs:** [docs.macrocosmos.ai/constellation-user-guides/gravity](https://docs.macrocosmos.ai/constellation-user-guides/gravity)

### R&D and Community
*   **Substack Articles (R&D):**
    *   [Chain-of-thought: SN1 enhanced with multi-step reasoning](https://macrocosmosai.substack.com/p/chain-of-thought-sn1-enhanced-with) (Note: Link to specific article needed if available, currently points to general substack)
    *   [Mixture-of-Miners: improving SN1's performance](https://macrocosmosai.substack.com/p/mixture-of-miners-improving-sn1s)
    *   [Introducing SN1's dashboard: benchmarks, leaderboards, & miner stats](https://macrocosmosai.substack.com/p/introducing-sn1s-dashboard)
    *   [Task management: Redesigning SN1's validation mechanisms](https://macrocosmosai.substack.com/p/task-management-redesigning-sn1s)
*   **Bittensor Discord:** [discord.com/channels/799672011265015819/1161764867166961704](https://discord.com/channels/799672011265015819/1161764867166961704)
*   **Macrocosmos Discord:** [discord.com/channels/1238450997848707082/1238453047848599562](https://discord.com/channels/1238450997848707082/1238453047848599562)
*   **Cosmonauts - Macrocosmos Telegram:** [t.me/macrocosmosai](https://t.me/macrocosmosai)
*   **Follow us at Macrocosmos X:** [x.com/MacrocosmosAI](https://x.com/MacrocosmosAI)


---
*License: MIT*<|MERGE_RESOLUTION|>--- conflicted
+++ resolved
@@ -84,18 +84,11 @@
 
 Apex has the potential to become the flagship decentralized LLM experience across the tech world. By utilizing Bittensor's architecture, we offer speedy and low-cost inference that could soon rival SOTA models in the industry.
 
+
 ## The Team Behind Subnet 1
 Subnet 1 was built by Dr. Steffen Cruz, AKA @Macrocrux, when he was CTO of Bittensor. Steffen has led Apex through multiple iterations, overseeing its evolution into Bittensor's premiere provider of decentralized intelligence.
 
-<<<<<<< HEAD
-### 2. **Multistep Reasoning (MSRv2)**
-This task operates in two stages: generative and discriminative.
-In the generative stage, a single miner receives a challenge and generates a response.
-In the discriminative stage, this generated response (or sometimes a validator-provided "real" answer) is presented to a set of discriminator miners. These discriminators must output a score (0-1) assessing the answer.
-Rewards are then calculated: discriminators are rewarded based on how accurately their score reflects the ground truth (i.e., whether the answer was miner-generated or real). The original generator miner is rewarded based on the collective assessment of the discriminators. If a "real" answer was used, this portion of the reward is distributed among other non-discriminating miners.
-=======
 Apex's engineering team is one of the most impressive on Bittensor. It includes Felix Quinque, who led its Chain of Thought, Reasoning, and Logits upgrades, Dmytro Bobrenko with Organic Scoring and DeepResearcher, Rich Wardle's research and development, and Kalei Brady, who led GAN based architecture upgrade and leads SN1's Discord Community. It also receives the support of other Macrocosmos engineers, ensuring that Subnet 1 is one of the best-staffed projects on the protocol - all of which helps ensure its long-term viability.
->>>>>>> ad07c854
 
 ### Why this team is right for the project
 Steffen Cruz designed Subnet 1 while CTO of Bittensor. His continued stewardship ensures ongoing retained knowledge, accrued from years of experience building on Bittensor and a deep understanding of how best to convene state-of-the-art intelligence on chain.
