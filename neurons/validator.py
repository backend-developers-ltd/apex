--- conflicted
+++ resolved
@@ -10,10 +10,6 @@
 settings.settings = settings.Settings.load(mode="validator")
 settings = settings.settings
 
-<<<<<<< HEAD
-=======
-from prompting.api.api import start_api
->>>>>>> f6eeaf77
 from prompting.llms.model_manager import model_scheduler
 from prompting.llms.utils import GPUInfo
 from prompting.miner_availability.miner_availability import availability_checking_loop
@@ -28,12 +24,6 @@
 async def main():
     # will start checking the availability of miners at regular intervals, needed for API and Validator
     asyncio.create_task(availability_checking_loop.start())
-<<<<<<< HEAD
-=======
-
-    if settings.DEPLOY_API:
-        asyncio.create_task(start_api())
->>>>>>> f6eeaf77
 
     GPUInfo.log_gpu_info()
     if settings.DEPLOY_VALIDATOR:
@@ -52,29 +42,16 @@
         # sets weights at regular intervals (synchronised between all validators)
         asyncio.create_task(weight_setter.start())
 
-<<<<<<< HEAD
-    # start sending tasks to miners
-    asyncio.create_task(task_sender.start())
-
-    # sets weights at regular intervals (synchronised between all validators)
-    asyncio.create_task(weight_setter.start())
-=======
         # start scoring tasks in separate loop
         asyncio.create_task(task_scorer.start())
->>>>>>> f6eeaf77
 
     # # TODO: Think about whether we want to store the task queue locally in case of a crash
     # # TODO: Possibly run task scorer & model scheduler with a lock so I don't unload a model whilst it's generating
     # # TODO: Make weight setting happen as specific intervals as we load/unload models
     start = time.time()
-<<<<<<< HEAD
     await asyncio.sleep(60)
     while True:
         await asyncio.sleep(5)
-=======
-    while True:
-        await asyncio.sleep(1)
->>>>>>> f6eeaf77
         time_diff = -start + (start := time.time())
         logger.debug(f"Running {time_diff:.2f} seconds")
 
