# ruff: noqa: E402
from shared import settings

settings.shared_settings = settings.SharedSettings.load(mode="miner")
shared_settings = settings.shared_settings

import random
import asyncio
import json
import time

import httpx
import netaddr
import requests
import uvicorn
from bittensor.core.axon import FastAPIThreadedServer
from bittensor.core.extrinsics.serving import serve_extrinsic
from fastapi import APIRouter, FastAPI, HTTPException, Request
from loguru import logger
from starlette.background import BackgroundTask
from starlette.responses import StreamingResponse
from vllm import LLM, SamplingParams
from web_retrieval import get_websites_with_similarity

from shared.epistula import verify_signature

MODEL_ID: str = "gpt-3.5-turbo"
NEURON_MAX_TOKENS: int = 256
NEURON_TEMPERATURE: float = 0.7
NEURON_TOP_K: int = 50
NEURON_TOP_P: float = 0.95
NEURON_STREAMING_BATCH_SIZE: int = 12
NEURON_STOP_ON_FORWARD_EXCEPTION: bool = False
SHOULD_SERVE_LLM: bool = True
LOCAL_MODEL_ID = "casperhansen/llama-3.2-3b-instruct-awq"


def get_token_logprobs(llm, prompt, sampling_params):
    """Get logprobs and chosen tokens for text generation."""
    outputs = llm.generate(prompt, sampling_params)

    if not outputs:
        return None

    output = outputs[0].outputs[0]
    generated_text = output.text
    logprobs_sequence = output.logprobs
    generated_tokens = output.token_ids

    if logprobs_sequence is None:
        return None

    token_logprobs = []
    for i, logprobs in enumerate(logprobs_sequence):
        if logprobs is None:
            continue

        # Convert to list and sort by logprob value
        logprobs_list = [(k, v.logprob) for k, v in logprobs.items()]
        sorted_logprobs = sorted(logprobs_list, key=lambda x: x[1], reverse=True)

        # Get top tokens and logprobs
        top_token_ids = [x[0] for x in sorted_logprobs]
        top_logprob_values = [x[1] for x in sorted_logprobs]

        # Store the actual chosen token from generation
        chosen_token = llm.get_tokenizer().decode([generated_tokens[i]])

        # Format top logprobs as list of dictionaries
        top_logprobs = [
            {"token": llm.get_tokenizer().decode([tid]), "logprob": lp}
            for tid, lp in zip(top_token_ids, top_logprob_values)
        ]

        # Store logprobs for this step
        step_logprobs = {
            "token": chosen_token,
            "top_tokens": [llm.get_tokenizer().decode([tid]) for tid in top_token_ids],
            "top_logprobs": top_logprobs,
        }
        token_logprobs.append(step_logprobs)

    return {"text": generated_text, "token_logprobs": token_logprobs}


class OpenAIMiner:
    def __init__(self):
        self.should_exit = False
        self.client = httpx.AsyncClient(
            base_url="https://api.openai.com/v1",
            headers={
                "Authorization": f"Bearer {shared_settings.OPENAI_API_KEY}",
                "Content-Type": "application/json",
            },
        )
        if SHOULD_SERVE_LLM:
            self.llm = LLM(model=LOCAL_MODEL_ID, gpu_memory_utilization=0.3, max_model_len=1000)
            self.tokenizer = self.llm.get_tokenizer()
        else:
            self.llm = None

    async def format_openai_query(self, request: Request):
        data = await request.json()

        # Extract the required fields
        openai_request = {}
        for key in ["messages", "model", "stream"]:
            if key in data:
                openai_request[key] = data[key]
        openai_request["model"] = MODEL_ID

        return openai_request

    async def stream_web_retrieval(self, body, headers):
        async def word_stream(body, headers):
            websites = await get_websites_with_similarity(body["messages"][0]["content"], 10, headers["target_results"])

            # Simulate the OpenAI streaming response format
            data = {"choices": [{"delta": {"content": json.dumps(websites)}, "index": 0, "finish_reason": None}]}
            yield f"data: {json.dumps(data)}\n\n"
            await asyncio.sleep(0.1)
            # Indicate the end of the stream
            data = {"choices": [{"delta": {}, "index": 0, "finish_reason": "stop"}]}
            yield f"data: {json.dumps(data)}\n\n"
            yield "data: [DONE]\n\n"

        return StreamingResponse(word_stream(body, headers), media_type="text/event-stream")

    async def create_chat_completion(self, request: Request):
        data = await request.json()
        headers = request.headers
<<<<<<< HEAD
        if request.headers.get("task", None) == "multi_step_reasoning_v2" and request.headers.get("stage", None) == "discriminative":
            return await self.create_multi_step_reasoning_completion(request)
=======
        if self.llm and request.headers.get("task", None) == "InferenceTask":
            return await self.create_inference_completion(request)
>>>>>>> 14ea0129
        if request.headers.get("task", None) == "WebRetrievalTask":
            return await self.stream_web_retrieval(data, headers)
        if self.llm and request.headers.get("task", None) == "inference":
            return await self.create_inference_completion(request)
        req = self.client.build_request("POST", "chat/completions", json=await self.format_openai_query(request))
        r = await self.client.send(req, stream=True)
        return StreamingResponse(r.aiter_raw(), background=BackgroundTask(r.aclose), headers=r.headers)

    async def create_multi_step_reasoning_completion(self, request: Request):
        """
        Randomly guess a float as the discriminator answer
        """
        data = {"choices": [{"delta": {"content": random.random()}, "index": 0, "finish_reason": None}]}
        yield f"data: {json.dumps(data)}\n\n"
        yield "data: [DONE]\n\n"

    async def create_inference_completion(self, request: Request):
        async def word_stream():
            data = await request.json()
            messages = data.get("messages", [])
            sampling_params = SamplingParams(
                max_tokens=NEURON_MAX_TOKENS,
                temperature=NEURON_TEMPERATURE,
                top_k=NEURON_TOP_K,
                top_p=NEURON_TOP_P,
                logprobs=10,
            )

            prompt = self.tokenizer.apply_chat_template(
                messages,
                tokenize=False,
                add_generation_prompt=True,
            )

            # Get generation with logprobs
            result = get_token_logprobs(self.llm, prompt, sampling_params)
            if not result:
                yield f"data: {json.dumps({'error': 'Generation failed'})}\n\n"
                return

            # Stream tokens and their logprobs
            for step in result["token_logprobs"]:
                logger.info(step)
                token = step["token"]
                logprobs_info = {"top_logprobs": step["top_logprobs"]}

                # Format in OpenAI streaming style but include logprobs
                data = {
                    "choices": [
                        {
                            "delta": {
                                "content": token,
                            },
                            "logprobs": {"content": [logprobs_info]},
                            "index": 0,
                            "finish_reason": None,
                        }
                    ]
                }
                yield f"data: {json.dumps(data)}\n\n"
                await asyncio.sleep(0.1)

            # Indicate the end of the stream
            data = {"choices": [{"delta": {}, "index": 0, "finish_reason": "stop"}]}
            yield f"data: {json.dumps(data)}\n\n"
            yield "data: [DONE]\n\n"

        return StreamingResponse(word_stream(), media_type="text/event-stream")

    async def check_availability(self, request: Request):
        print("Checking availability")
        data = await request.json()
        task_availabilities = data.get("task_availabilities", {})
        llm_model_availabilities = data.get("llm_model_availabilities", {})

        # Set all task availabilities to True
        task_response = {key: True for key in task_availabilities}

        # Set all model availabilities to False (openai will not be able to handle seeded inference)
        model_response = {key: key == LOCAL_MODEL_ID for key in llm_model_availabilities}
        print(model_response)
        response = {"task_availabilities": task_response, "llm_model_availabilities": model_response}

        return response

    async def verify_request(
        self,
        request: Request,
    ):
        now = round(time.time() * 1000)

        signed_by = request.headers.get("Epistula-Signed-By")
        signed_for = request.headers.get("Epistula-Signed-For")
        if signed_for != shared_settings.WALLET.hotkey.ss58_address:
            raise HTTPException(status_code=400, detail="Bad Request, message is not intended for self")
        if signed_by not in shared_settings.METAGRAPH.hotkeys:
            raise HTTPException(status_code=401, detail="Signer not in metagraph")

        uid = shared_settings.METAGRAPH.hotkeys.index(signed_by)
        stake = shared_settings.METAGRAPH.S[uid].item()
        if not shared_settings.NETUID == 61 and stake < 10000:
            logger.warning(f"Blacklisting request from {signed_by} [uid={uid}], not enough stake -- {stake}")
            raise HTTPException(status_code=401, detail="Stake below minimum: {stake}")

        body = await request.body()
        err = verify_signature(
            request.headers.get("Epistula-Request-Signature"),
            body,
            request.headers.get("Epistula-Timestamp"),
            request.headers.get("Epistula-Uuid"),
            signed_for,
            signed_by,
            now,
        )
        if err:
            logger.error(err)
            raise HTTPException(status_code=400, detail=err)

    def run(self):
        external_ip = None
        if not external_ip or external_ip == "[::]":
            try:
                external_ip = requests.get("https://checkip.amazonaws.com").text.strip()
                netaddr.IPAddress(external_ip)
            except Exception:
                logger.error("Failed to get external IP")

        logger.info(
            f"Serving miner endpoint {external_ip}:{shared_settings.AXON_PORT} on network: {shared_settings.SUBTENSOR_NETWORK} with netuid: {shared_settings.NETUID}"
        )

        serve_success = serve_extrinsic(
            subtensor=shared_settings.SUBTENSOR,
            wallet=shared_settings.WALLET,
            ip=external_ip,
            port=shared_settings.AXON_PORT,
            protocol=4,
            netuid=shared_settings.NETUID,
        )
        if not serve_success:
            logger.error("Failed to serve endpoint")
            return

        app = FastAPI()
        router = APIRouter()
        router.add_api_route(
            "/v1/chat/completions",
            self.create_chat_completion,
            # dependencies=[Depends(self.verify_request)],
            methods=["POST"],
        )
        router.add_api_route(
            "/availability",
            self.check_availability,
            methods=["POST"],
        )
        app.include_router(router)
        fast_config = uvicorn.Config(
            app,
            host="0.0.0.0",
            port=shared_settings.AXON_PORT,
            log_level="info",
            loop="asyncio",
            workers=4,
        )
        self.fast_api = FastAPIThreadedServer(config=fast_config)
        self.fast_api.start()

        logger.info(f"Miner starting at block: {shared_settings.SUBTENSOR.block}")

        # Main execution loop.
        try:
            while not self.should_exit:
                time.sleep(1)
        except Exception as e:
            logger.error(str(e))
        self.shutdown()

    async def run_inference(self, request: Request) -> str:
        data = await request.json()
        try:
            response = await self.llm.generate(
                data.get("messages"), sampling_params=data.get("sampling_parameters"), seed=data.get("seed")
            )
            return response
        except Exception as e:
            logger.error(f"An error occurred during text generation: {e}")
            return str(e)


if __name__ == "__main__":
    miner = OpenAIMiner()
    miner.run()
    logger.warning("Ending miner...")<|MERGE_RESOLUTION|>--- conflicted
+++ resolved
@@ -129,16 +129,11 @@
     async def create_chat_completion(self, request: Request):
         data = await request.json()
         headers = request.headers
-<<<<<<< HEAD
         if request.headers.get("task", None) == "multi_step_reasoning_v2" and request.headers.get("stage", None) == "discriminative":
             return await self.create_multi_step_reasoning_completion(request)
-=======
-        if self.llm and request.headers.get("task", None) == "InferenceTask":
-            return await self.create_inference_completion(request)
->>>>>>> 14ea0129
         if request.headers.get("task", None) == "WebRetrievalTask":
             return await self.stream_web_retrieval(data, headers)
-        if self.llm and request.headers.get("task", None) == "inference":
+        if self.llm and request.headers.get("task", None) == "InferenceTask":
             return await self.create_inference_completion(request)
         req = self.client.build_request("POST", "chat/completions", json=await self.format_openai_query(request))
         r = await self.client.send(req, stream=True)
