import random
from datetime import timezone

from fastapi import APIRouter, BackgroundTasks, Depends, HTTPException, status
from loguru import logger
from starlette.responses import StreamingResponse

from shared import settings
from validator_api.chain.uid_tracker import uid_tracker

shared_settings = settings.shared_settings
from validator_api.api_management import validate_api_key
from validator_api.chat_completion import chat_completion
from validator_api.deep_research.orchestrator_v2 import OrchestratorV2
from validator_api.job_store import job_store, process_chain_of_thought_job
from validator_api.mixture_of_miners import mixture_of_miners
from validator_api.serializers import CompletionsRequest, JobResponse, JobResultResponse, TestTimeInferenceRequest
from validator_api.utils import filter_available_uids

router = APIRouter()


@router.post(
    "/v1/chat/completions",
    summary="Chat completions endpoint",
    description="Main endpoint that handles both regular, multi step reasoning, test time inference, and mixture of miners chat completion.",
    response_description="Streaming response with generated text",
    status_code=status.HTTP_200_OK,
    responses={
        status.HTTP_200_OK: {
            "description": "Successful response with streaming text",
            "content": {"text/event-stream": {}},
        },
        status.HTTP_500_INTERNAL_SERVER_ERROR: {"description": "Internal server error or no available miners"},
    },
)
async def completions(request: CompletionsRequest, api_key: str = Depends(validate_api_key)):
    """
    Chat completions endpoint that supports different inference modes.

    This endpoint processes chat messages and returns generated completions using
    different inference strategies based on the request parameters.

    ## Inference Modes:
    - Regular chat completion
    - Multi Step Reasoning
    - Test time inference
    - Mixture of miners

    ## Request Parameters:
    - **uids** (List[int], optional): Specific miner UIDs to query. If not provided, miners will be selected automatically.
    - **messages** (List[dict]): List of message objects with 'role' and 'content' keys. Required.
    - **seed** (int, optional): Random seed for reproducible results.
    - **task** (str, optional): Task identifier to filter available miners.
    - **model** (str, optional): Model identifier to filter available miners.
    - **test_time_inference** (bool, default=False): Enable step-by-step reasoning mode.
    - **mixture** (bool, default=False): Enable mixture of miners mode.
    - **sampling_parameters** (dict, optional): Parameters to control text generation.
    - **logprobs** (bool, optional): Whether to return logprobs for completion tokens, defaults to False.
    - **top_logprobs** (int, optional): Amount of top logprobs for completion tokens, max. amount 10.

    The endpoint selects miners based on the provided UIDs or filters available miners
    based on task and model requirements.

    Example request:
    ```json
    {
      "messages": [
        {"role": "user", "content": "Tell me about neural networks"}
      ],
      "model": "gpt-4",
      "seed": 42
    }
    ```
    """
    try:
        body = request.model_dump()
        if body.get("inference_mode") == "Reasoning-Fast":
            body["task"] = "MultiStepReasoningTask"
        if body.get("model") == "Default":
            # By setting default, we are allowing a user to use whatever model we define as the standard, could also set to None.
            body["model"] = "mrfakename/mistral-small-3.1-24b-instruct-2503-hf"
        body["seed"] = int(body.get("seed") or random.randint(0, 1000000))
<<<<<<< HEAD

=======
>>>>>>> f34507ca
        uids = filter_available_uids(
            task=body.get("task"),
            model=body.get("model"),
            test=shared_settings.API_TEST_MODE,
<<<<<<< HEAD
            n_miners=shared_settings.API_TOP_MINERS_TO_STREAM,
            n_top_incentive=shared_settings.API_TOP_MINERS_SAMPLE,
=======
            n_miners=shared_settings.API_TOP_UIDS_TO_STREAM,
            n_top_incentive=shared_settings.API_TOP_UIDS_SAMPLE,
>>>>>>> f34507ca
            explore=shared_settings.API_UIDS_EXPLORE,
        )
        if not uids:
            raise HTTPException(status_code=500, detail="No available miners")

        if body.get("test_time_inference", False) or body.get("inference_mode", None) == "Chain-of-Thought":
            test_time_request = TestTimeInferenceRequest(
                messages=request.messages,
                model=request.model,
                uids=uids if uids else None,
                json_format=request.json_format,
            )
            return await test_time_inference(test_time_request)
        elif body.get("mixture", False) or body.get("inference_mode", None) == "Mixture-of-Agents":
            return await mixture_of_miners(body, uids=uids)
        else:
            return await chat_completion(body, uids=uids, uid_tracker=uid_tracker)

    except Exception as e:
        logger.exception(f"Error in chat completion: {e}")
        return StreamingResponse(content="Internal Server Error", status_code=500)


async def test_time_inference(request: TestTimeInferenceRequest):
    """
    Test time inference endpoint that provides step-by-step reasoning.

    This endpoint streams the thinking process and reasoning steps during inference,
    allowing visibility into how the model arrives at its conclusions. Each step of
    the reasoning process is streamed as it becomes available.

    ## Request Parameters:
    - **messages** (List[dict]): List of message objects with 'role' and 'content' keys. Required.
    - **model** (str, optional): Optional model identifier to use for inference.
    - **uids** (List[int], optional): Optional list of specific miner UIDs to query.

    ## Response:
    The response is streamed as server-sent events (SSE) with each step of reasoning.
    Each event contains:
    - A step title/heading
    - The content of the reasoning step
    - Timing information (debug only)

    Example request:
    ```json
    {
      "messages": [
        {"role": "user", "content": "Solve the equation: 3x + 5 = 14"}
      ],
      "model": "gpt-4"
    }
    ```
    """
    orchestrator = OrchestratorV2(completions=completions)

    async def create_response_stream(request):
        async for chunk in orchestrator.run(messages=request.messages):
            yield chunk

    return StreamingResponse(
        create_response_stream(request),
        media_type="text/event-stream",
        headers={
            "Cache-Control": "no-cache",
            "Connection": "keep-alive",
        },
    )


@router.post(
    "/v1/chat/completions/jobs",
    summary="Asynchronous chat completions endpoint for Chain-of-Thought",
    description="Submit a Chain-of-Thought inference job to be processed in the background and get a job ID immediately.",
    response_model=JobResponse,
    status_code=status.HTTP_202_ACCEPTED,
    responses={
        status.HTTP_202_ACCEPTED: {
            "description": "Job accepted for processing",
            "model": JobResponse,
        },
        status.HTTP_500_INTERNAL_SERVER_ERROR: {"description": "Internal server error or no available miners"},
    },
)
async def submit_chain_of_thought_job(
    request: CompletionsRequest, background_tasks: BackgroundTasks, api_key: str = Depends(validate_api_key)
):
    """Submit a Chain-of-Thought inference job to be processed in the background.

    This endpoint accepts the same parameters as the /v1/chat/completions endpoint,
    but instead of streaming the response, it submits the job to the background and
    returns a job ID immediately. The job results can be retrieved using the
    /v1/chat/completions/jobs/{job_id} endpoint.

    ## Request Parameters:
    - **uids** (List[int], optional): Specific miner UIDs to query. If not provided, miners will be selected automatically.
    - **messages** (List[dict]): List of message objects with 'role' and 'content' keys. Required.
    - **model** (str, optional): Model identifier to filter available miners.

    ## Response:
    - **job_id** (str): Unique identifier for the job.
    - **status** (str): Current status of the job (pending, running, completed, failed).
    - **created_at** (str): Timestamp when the job was created.
    - **updated_at** (str): Timestamp when the job was last updated.

    Example request:
    ```json
    {
      "messages": [
        {"role": "user", "content": "Solve the equation: 3x + 5 = 14"}
      ],
      "model": "gpt-4"
    }
    ```
    """
    try:
        body = request.model_dump()

        # Check if inference mode is Chain-of-Thought, if not return error
        if body.get("inference_mode") != "Chain-of-Thought":
            raise HTTPException(status_code=400, detail="This endpoint only accepts Chain-of-Thought inference mode")

        body["model"] = (
            "mrfakename/mistral-small-3.1-24b-instruct-2503-hf" if body.get("model") == "Default" else body.get("model")
        )

        body["seed"] = int(body.get("seed") or random.randint(0, 1000000))

<<<<<<< HEAD
        uids = filter_available_uids(
            task=body.get("task"),
            model=body.get("model"),
            test=shared_settings.API_TEST_MODE,
            n_miners=shared_settings.API_TOP_MINERS_TO_STREAM,
=======
        uids = (
            [int(uid) for uid in body.get("uids")]
            if body.get("uids")
            else filter_available_uids(
                task=body.get("task"),
                model=body.get("model"),
                test=shared_settings.API_TEST_MODE,
                n_miners=shared_settings.API_TOP_UIDS_TO_STREAM,
            )
>>>>>>> f34507ca
        )
        uids = [uid.map(int) for uid in uids]

        if not uids:
            raise HTTPException(status_code=500, detail="No available miners")

        # Create a new job
        job_id = job_store.create_job()
        job = job_store.get_job(job_id)

        # Create the test time inference request
        test_time_request = TestTimeInferenceRequest(
            messages=request.messages,
            model=request.model,
            uids=uids,
            json_format=request.json_format,
        )

        # Create the orchestrator
        orchestrator = OrchestratorV2(completions=completions)

        # Add the background task
        background_tasks.add_task(
            process_chain_of_thought_job,
            job_id=job_id,
            orchestrator=orchestrator,
            messages=test_time_request.messages,
            created_at=job.created_at,
        )

        # Get the job
        job = job_store.get_job(job_id)

        # Return the job response
        return JobResponse(
            job_id=job.job_id,
            status=job.status,
            created_at=job.created_at.replace(tzinfo=timezone.utc).isoformat().replace("+00:00", "Z"),
            updated_at=job.updated_at.replace(tzinfo=timezone.utc).isoformat().replace("+00:00", "Z"),
        )

    except Exception as e:
        logger.exception(f"Error in creating chain of thought job: {e}")
        raise HTTPException(status_code=500, detail=f"Internal Server Error: {str(e)}")


@router.get(
    "/v1/chat/completions/jobs/{job_id}",
    summary="Get the status and result of a Chain-of-Thought job",
    description="Retrieve the status and result of a Chain-of-Thought job by its ID.",
    response_model=JobResultResponse,
    status_code=status.HTTP_200_OK,
    responses={
        status.HTTP_200_OK: {
            "description": "Job status and result",
            "model": JobResultResponse,
        },
        status.HTTP_404_NOT_FOUND: {"description": "Job not found"},
    },
)
async def get_chain_of_thought_job(job_id: str, api_key: str = Depends(validate_api_key)):
    """
    Get the status and result of a Chain-of-Thought job.

    This endpoint retrieves the status and result of a Chain-of-Thought job by its ID.
    If the job is completed, the result will be included in the response.
    If the job failed, the error message will be included in the response.

    ## Path Parameters:
    - **job_id** (str): The ID of the job to retrieve.

    ## Response:
    - **job_id** (str): Unique identifier for the job.
    - **status** (str): Current status of the job (pending, running, completed, failed).
    - **created_at** (str): Timestamp when the job was created.
    - **updated_at** (str): Timestamp when the job was last updated.
    - **result** (List[dict], optional): Result of the job if completed.
    - **error** (str, optional): Error message if the job failed.
    """
    job = job_store.get_job(job_id)
    logger.info(f"Processing job with id: {job.job_id}, status: {job.status}, created at: {job.created_at}")

    if not job:
        raise HTTPException(status_code=404, detail=f"Job with ID {job_id} not found")

    return JobResultResponse(
        job_id=job.job_id,
        status=job.status,
        created_at=job.created_at.replace(tzinfo=timezone.utc).isoformat().replace("+00:00", "Z"),
        updated_at=job.updated_at.replace(tzinfo=timezone.utc).isoformat().replace("+00:00", "Z"),
        result=job.result,
        error=job.error,
    )<|MERGE_RESOLUTION|>--- conflicted
+++ resolved
@@ -81,23 +81,16 @@
             # By setting default, we are allowing a user to use whatever model we define as the standard, could also set to None.
             body["model"] = "mrfakename/mistral-small-3.1-24b-instruct-2503-hf"
         body["seed"] = int(body.get("seed") or random.randint(0, 1000000))
-<<<<<<< HEAD
-
-=======
->>>>>>> f34507ca
+        
         uids = filter_available_uids(
             task=body.get("task"),
             model=body.get("model"),
             test=shared_settings.API_TEST_MODE,
-<<<<<<< HEAD
-            n_miners=shared_settings.API_TOP_MINERS_TO_STREAM,
-            n_top_incentive=shared_settings.API_TOP_MINERS_SAMPLE,
-=======
             n_miners=shared_settings.API_TOP_UIDS_TO_STREAM,
             n_top_incentive=shared_settings.API_TOP_UIDS_SAMPLE,
->>>>>>> f34507ca
             explore=shared_settings.API_UIDS_EXPLORE,
         )
+        
         if not uids:
             raise HTTPException(status_code=500, detail="No available miners")
 
@@ -222,24 +215,11 @@
         )
 
         body["seed"] = int(body.get("seed") or random.randint(0, 1000000))
-
-<<<<<<< HEAD
         uids = filter_available_uids(
             task=body.get("task"),
             model=body.get("model"),
             test=shared_settings.API_TEST_MODE,
             n_miners=shared_settings.API_TOP_MINERS_TO_STREAM,
-=======
-        uids = (
-            [int(uid) for uid in body.get("uids")]
-            if body.get("uids")
-            else filter_available_uids(
-                task=body.get("task"),
-                model=body.get("model"),
-                test=shared_settings.API_TEST_MODE,
-                n_miners=shared_settings.API_TOP_UIDS_TO_STREAM,
-            )
->>>>>>> f34507ca
         )
         uids = [uid.map(int) for uid in uids]
 
