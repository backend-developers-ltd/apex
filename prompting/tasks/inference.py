--- conflicted
+++ resolved
@@ -1,11 +1,8 @@
 import random
 from typing import ClassVar
 
-<<<<<<< HEAD
 import numpy as np
 from loguru import logger
-=======
->>>>>>> 98554507
 from pydantic import Field, model_validator
 
 from prompting.datasets.sn13 import ChatEntry
@@ -59,13 +56,6 @@
             return self
         # self.sampling_params["temperature"] = random.randint(1, 10) / 10
         # self.sampling_params["max_new_tokens"] = random.choice([256, 512, 1024, 2048])
-<<<<<<< HEAD
-
-        if np.random.rand() < 0.1:
-            self.llm_model_id = None
-=======
-        self.llm_model = ModelZoo.get_model_by_id(self.llm_model_id)
->>>>>>> 98554507
         return self
 
     async def make_query(self, dataset_entry: ChatEntry) -> str:
