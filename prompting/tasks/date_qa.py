from dataclasses import dataclass
from prompting.tasks import Task


@dataclass
class DateQuestionAnsweringTask(Task):
    reward_definition = [
        dict(name="rouge", ngram="rouge-l", metric="f", weight=1.0),
    ]

    def __init__(self, llm_pipeline, context, create_reference=True):
        self.context = context
        section = self.context["section"]
        year, _, *event = self.context["event"].split()
        self.context["event"] = " ".join(event)
<<<<<<< HEAD
        if section == "events":
            query = "what date did " + self.context["event"] + " take place?"
        elif section == "births":
            query = "when was " + self.context["event"] + " born?"
        elif section == "deaths":
            query = "when did " + self.context["event"] + " die?"
=======

        options = {'Births':' was born ', 'Deaths':' died ', 'Events':' '}
        query = self.context["event"].strip(".") + options[self.context["type"]] + 'on what date?'

>>>>>>> 0e3999c8
        reference = self.context["date"] + ", " + year.strip()
        super().__init__(
            name="date-based question answering",
            desc="get help answering a question",
<<<<<<< HEAD
            goal=f"to get the answer to the following question about dates",
=======
            goal="to get the answer to the following question",
>>>>>>> 0e3999c8
            query=query,
            reference=reference,
            topic=self.context["event"],
            subtopic="",
            tags="",
            static_reference=True,
            static_query=True,
        )<|MERGE_RESOLUTION|>--- conflicted
+++ resolved
@@ -13,28 +13,13 @@
         section = self.context["section"]
         year, _, *event = self.context["event"].split()
         self.context["event"] = " ".join(event)
-<<<<<<< HEAD
-        if section == "events":
-            query = "what date did " + self.context["event"] + " take place?"
-        elif section == "births":
-            query = "when was " + self.context["event"] + " born?"
-        elif section == "deaths":
-            query = "when did " + self.context["event"] + " die?"
-=======
-
         options = {'Births':' was born ', 'Deaths':' died ', 'Events':' '}
         query = self.context["event"].strip(".") + options[self.context["type"]] + 'on what date?'
-
->>>>>>> 0e3999c8
         reference = self.context["date"] + ", " + year.strip()
         super().__init__(
             name="date-based question answering",
             desc="get help answering a question",
-<<<<<<< HEAD
-            goal=f"to get the answer to the following question about dates",
-=======
             goal="to get the answer to the following question",
->>>>>>> 0e3999c8
             query=query,
             reference=reference,
             topic=self.context["event"],
