from dataclasses import dataclass
from prompting.tasks import Task
from prompting.cleaners.cleaner import CleanerPipeline


@dataclass
class DateQuestionAnsweringTask(Task):
    reward_definition = [
        dict(name="date", weight=1),
    ]
    penalty_definition = []

    def __init__(self, llm_pipeline, context, create_reference=True):
<<<<<<< HEAD
        
        
        self.name = "date-based question answering"
        self.desc = "get help answering a specific date-based question"
        self.goal = "to get the answer to the following date-based question"
        
=======
        self.cleaning_pipeline = [
            dict(name="remove_quotes"),
            dict(name="remove_roles"),
        ]

>>>>>>> cc3c1ee0
        self.context = context
        
        # The section is in {"Births", "Deaths", "Events"}
        section = self.context["section"]
        year, _, *event = self.context["event"].split()
        self.context["event"] = " ".join(event)
<<<<<<< HEAD
        
        options = {'Births':' was born ', 'Deaths':' died ', 'Events':' '}
        
        self.query = self.context["event"].strip(".") + options[section] + 'on what exact date?'
        self.reference = self.context["date"] + ", " + year.strip()

        self.topic = section
        self.subtopic = year
        self.tags = []
        self.static_reference = True
        self.static_query = True
        
=======
        options = {"Births": " was born ", "Deaths": " died ", "Events": " "}

        query = (
            self.context["event"].strip(".") + options[self.section] + "on what date?"
        )

        reference = self.context["date"] + ", " + year.strip()

        super().__init__(
            name="date-based question answering",
            desc="get help answering a question",
            goal="to get the answer to the following question",
            query=query,
            reference=reference,
            topic=self.context["event"],
            subtopic="",
            tags="",
            static_reference=True,
            static_query=True,
        )
>>>>>>> cc3c1ee0
<|MERGE_RESOLUTION|>--- conflicted
+++ resolved
@@ -11,27 +11,22 @@
     penalty_definition = []
 
     def __init__(self, llm_pipeline, context, create_reference=True):
-<<<<<<< HEAD
         
         
         self.name = "date-based question answering"
         self.desc = "get help answering a specific date-based question"
         self.goal = "to get the answer to the following date-based question"
         
-=======
         self.cleaning_pipeline = [
             dict(name="remove_quotes"),
             dict(name="remove_roles"),
         ]
-
->>>>>>> cc3c1ee0
         self.context = context
         
         # The section is in {"Births", "Deaths", "Events"}
         section = self.context["section"]
         year, _, *event = self.context["event"].split()
         self.context["event"] = " ".join(event)
-<<<<<<< HEAD
         
         options = {'Births':' was born ', 'Deaths':' died ', 'Events':' '}
         
@@ -43,26 +38,3 @@
         self.tags = []
         self.static_reference = True
         self.static_query = True
-        
-=======
-        options = {"Births": " was born ", "Deaths": " died ", "Events": " "}
-
-        query = (
-            self.context["event"].strip(".") + options[self.section] + "on what date?"
-        )
-
-        reference = self.context["date"] + ", " + year.strip()
-
-        super().__init__(
-            name="date-based question answering",
-            desc="get help answering a question",
-            goal="to get the answer to the following question",
-            query=query,
-            reference=reference,
-            topic=self.context["event"],
-            subtopic="",
-            tags="",
-            static_reference=True,
-            static_query=True,
-        )
->>>>>>> cc3c1ee0
