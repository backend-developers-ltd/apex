# ruff: noqa: E402
import asyncio
import time
from typing import List

import bittensor as bt
from loguru import logger

from prompting.miner_availability.miner_availability import miner_availabilities

# from prompting.rewards.scoring import task_scorer
from prompting.rewards.scoring_config import ScoringConfig
from prompting.tasks.base_task import BaseTextTask
from prompting.tasks.inference import InferenceTask
from prompting.tasks.web_retrieval import WebRetrievalTask
from shared.dendrite import DendriteResponseEvent, SynapseStreamResult
from shared.epistula import query_miners
from shared.logging import ErrorLoggingEvent, ValidatorLoggingEvent
from shared.loop_runner import AsyncLoopRunner
from shared.settings import shared_settings
from shared.timer import Timer

NEURON_SAMPLE_SIZE = 100


# TODO: do we actually need this logging?
def log_stream_results(stream_results: List[SynapseStreamResult]):
    failed_responses = [
        response for response in stream_results if response.exception is not None or response.completion is None
    ]
    empty_responses = [
        response for response in stream_results if response.exception is None and response.completion == ""
    ]
    non_empty_responses = [
        response for response in stream_results if response.exception is None and response.completion != ""
    ]

    logger.debug(f"Total of non_empty responses: ({len(non_empty_responses)})")
    logger.debug(f"Total of empty responses: ({len(empty_responses)})")
    logger.debug(f"Total of failed responses: ({len(failed_responses)})")


async def collect_responses(task: BaseTextTask) -> DendriteResponseEvent | None:
    # Get the list of uids and their axons to query for this step.
    uids = miner_availabilities.get_available_miners(task=task, model=task.llm_model_id, k=NEURON_SAMPLE_SIZE)
    logger.debug(f"🔍 Querying uids: {uids}")
    if len(uids) == 0:
        logger.warning("No available miners. This should already have been caught earlier.")
        return

    if isinstance(task, InferenceTask):
        body = {
            "seed": task.seed,
            "sampling_parameters": task.sampling_params,
            "task": task.__class__.__name__,
            "model": task.llm_model_id,
            "messages": task.query,
        }
    else:
        body = {
            "seed": task.seed,
            "sampling_parameters": task.sampling_params,
            "task": task.__class__.__name__,
            "model": task.llm_model_id,
            "messages": [
                {"role": "user", "content": task.query},
            ],
        }
    if isinstance(task, WebRetrievalTask):
        body["target_results"] = task.target_results
    body["timeout"] = task.timeout

    logger.info(f"🔍 SENDING TASK {task.task_id} WITH BODY: {body}")
    stream_results = await query_miners(uids, body)
    logger.debug(f"🔍 Collected responses from {len(stream_results)} miners")

    log_stream_results(stream_results)

    logger.debug("🔍 Creating response event")

    response_event = DendriteResponseEvent(
        stream_results=stream_results,
        uids=uids,
        axons=[
            shared_settings.METAGRAPH.axons[x].ip + ":" + str(shared_settings.METAGRAPH.axons[x].port) for x in uids
        ],
<<<<<<< HEAD
        timeout=task.timeout,
=======
        # TODO: I think we calculate the timeout dynamically, so this is likely wrong
        timeout=(
            shared_settings.INFERENCE_TIMEOUT if isinstance(task, InferenceTask) else shared_settings.NEURON_TIMEOUT
        ),
>>>>>>> e616ebdf
    )
    logger.debug("🔍 Response event created")
    return response_event


class TaskSender(AsyncLoopRunner):
    interval: int = 10
    _lock: asyncio.Lock = asyncio.Lock()
    time_of_block_sync: float | None = None

    task_queue: list | None = None
    scoring_queue: list | None = None
    subtensor: bt.Subtensor | None = None

    class Config:
        arbitrary_types_allowed = True

    async def start(self, task_queue, scoring_queue):
        self.task_queue = task_queue
        self.scoring_queue = scoring_queue

        # shared_settings is not initialised inside this process, meaning it cannot access any non-constants from here
        self.subtensor = bt.subtensor(network=shared_settings.SUBTENSOR_NETWORK)
        return await super().start()

    @property
    def block(self):
        self.time_of_block_sync = time.time()
        return self.subtensor.get_current_block()

    @property
    def estimate_block(self):
        """
        Estimate the current block number based on the time since the last block sync.
        Returns:
            Optional[int]: The estimated block number or None if an error occurs.
        """

        if self.time_of_block_sync is None:
            block = self.block
            return block

        # Calculate the block based on the time since the last block
        time_since_last_block = time.time() - self.time_of_block_sync
        # A block happens every 12 seconds
        blocks_since_last_block = time_since_last_block // 12
        estimated_block = int(self.block + blocks_since_last_block)

        return estimated_block

    async def run_step(self) -> ValidatorLoggingEvent | ErrorLoggingEvent | None:
        """Executes a single step of the agent, which consists of:
        - Getting a list of uids to query
        - Querying the network
        - Rewarding the network
        - Updating the scores
        - Logging the event
        Args:
            agent (HumanAgent): The agent to run the step for.
            roles (List[str]): The roles for the synapse.
            messages (List[str]): The messages for the synapse.
            k (int): The number of uids to query.
            timeout (float): The timeout for the queries.
            exclude (list, optional): The list of uids to exclude from the query. Defaults to [].
        """
        while len(self.scoring_queue) > shared_settings.SCORING_QUEUE_LENGTH_THRESHOLD:
            logger.debug("Scoring queue is full. Waiting 1 second...")
            await asyncio.sleep(1)
        while len(self.task_queue) == 0:
            logger.warning("No tasks in queue. Waiting 1 second...")
            await asyncio.sleep(1)
        try:
            # get task from the task queue
            self.task_queue: list[BaseTextTask]
            task = self.task_queue.pop(0)

            # send the task to the miners and collect the responses
            with Timer() as timer:
                response_event = await collect_responses(task=task)
            if response_event is None:
                logger.warning("No response event collected. This should not be happening.")
                return

            logger.debug("🔍 Estimating block")
            estimated_block = self.estimate_block
            logger.debug("🔍 Creating scoring config")

            scoring_config = ScoringConfig(
                task=task,
                response=response_event,
                dataset_entry=task.dataset_entry,
                block=estimated_block,
                step=self.step,
                task_id=task.task_id,
            )
            logger.debug(f"Collected responses in {timer.final_time:.2f} seconds")
            self.scoring_queue.append(scoring_config)
            logger.debug(f"SCORING: Added to queue: {task.__class__.__name__}. Queue size: {len(self.scoring_queue)}")

            # Log the step event.
            return ValidatorLoggingEvent(
                block=self.estimate_block,
                step=self.step,
                step_time=timer.final_time,
                response_event=response_event,
                task_id=task.task_id,
            )

        except Exception as ex:
            logger.exception(ex)
            return ErrorLoggingEvent(
                error=str(ex),
            )


task_sender = TaskSender()<|MERGE_RESOLUTION|>--- conflicted
+++ resolved
@@ -84,14 +84,11 @@
         axons=[
             shared_settings.METAGRAPH.axons[x].ip + ":" + str(shared_settings.METAGRAPH.axons[x].port) for x in uids
         ],
-<<<<<<< HEAD
-        timeout=task.timeout,
-=======
+
         # TODO: I think we calculate the timeout dynamically, so this is likely wrong
         timeout=(
             shared_settings.INFERENCE_TIMEOUT if isinstance(task, InferenceTask) else shared_settings.NEURON_TIMEOUT
         ),
->>>>>>> e616ebdf
     )
     logger.debug("🔍 Response event created")
     return response_event
