<<<<<<< HEAD
from prompting.tasks.base_task import BaseTextTask
=======
# TODO: introduce criteria for the query and reference answer (length, layout, etc.) and make these arguments

# TODO: Also add a query system prompt and a query prompt template
# TODO: Add the option to generate the summary query from the context. e.g. "the childhood of Abraham Lincoln" which is more specific than summarizing the entire article (Abraham Lincoln)
from prompting.tasks.base_task import BaseTask
>>>>>>> 66db0488
from prompting.rewards.rouge import RougeRewardModel
from prompting.rewards.relevance import RelevanceRewardModel
from prompting.rewards.reward import WeightedRewardModel
from prompting.rewards.reward import BaseRewardConfig
from prompting.utils.cleaners import RemoveRoles, RemoveQuotes, PruneEnding
from prompting.datasets.base import Context
from prompting.utils.cleaners import CleanerPipeline
from typing import ClassVar

QUERY_SYSTEM_PROMPT = """\
<<<<<<< HEAD
You are a question-generating expert, focusing on delivering comprehensive and accurate questions with depth and clarity. The questions you generate should be based on the context that is provided.
You will maintain a neutral tone in your questions.
You will adhere to a word limit of 50 words for each question.
=======
You are a request-generating expert. When asked to generate a request, you ask for a detailed summary of a topic. Your request should be specificly about the topic.
>>>>>>> 66db0488
"""

REFERENCE_SYSTEM_PROMPT = """\
You are an expert question-answering LLM. You will receive context and a question, and you will generate a detailed and accurate answer to the question. Your answer should be based on the context provided.
"""

QUERY_PROMPT_TEMPLATE = """\
<<<<<<< HEAD
    Provide an exhaustive summary about the topic \"{title}\""""
=======
Request an exhaustive summary about the topic: {title}"""

>>>>>>> 66db0488
# Used to obtain reference answer
REFERENCE_PROMPT_TEMPLATE = """\
Summarize the following context in a concise and accurate manner:

## Context
{context}
"""

<<<<<<< HEAD

def make_query_prompt(context: Context) -> str:
    return "Creatively ask for a summary of the following context:\n\n" + context.title


=======
>>>>>>> 66db0488
class SummarizationRewardConfig(BaseRewardConfig):
    reward_definitions: ClassVar[list[WeightedRewardModel]] = [
        WeightedRewardModel(weight=0.5, reward_model=RougeRewardModel()),
        WeightedRewardModel(weight=0.5, reward_model=RelevanceRewardModel()),
    ]
    penalty_definition: ClassVar[list[WeightedRewardModel]] = [
        WeightedRewardModel(weight=0.5, reward_model=RougeRewardModel())
    ]

<<<<<<< HEAD

class SummarizationTask(BaseTextTask):
    cleaning_pipeline: ClassVar[CleanerPipeline] = CleanerPipeline(
        cleaning_pipeline=[
            RemoveQuotes(),
            PruneEnding(),
            RemoveRoles(),
        ]
    )
    query_system_prompt: ClassVar[str] = QUERY_SYSTEM_PROMPT
    reference_system_prompt: ClassVar[str] = REFERENCE_SYSTEM_PROMPT
    augmentation_system_prompt: ClassVar[str] = ""
    query: str | None = None
    reference: str | None = None

    def make_query(self, dataset_entry: Context):
        query_prompt = QUERY_PROMPT_TEMPLATE.format(title=dataset_entry.title)
        self.query = self.generate_query(messages=[query_prompt])
        return self.query

    def make_reference(self, dataset_entry: Context):
        reference_prompt = REFERENCE_PROMPT_TEMPLATE.format(context=dataset_entry.content, question=self.query)
        self.reference = self.generate_reference(messages=[reference_prompt])
        return self.reference
=======

class SummarizationTask(BaseTask):
    name: ClassVar[str] = "summarization"
    cleaning_pipeline: ClassVar[CleanerPipeline] = CleanerPipeline(
        cleaning_pipeline=[
            RemoveQuotes(),
            PruneEnding(),
            RemoveRoles(),
        ]
    )
    query_system_prompt: ClassVar[str] = QUERY_SYSTEM_PROMPT
    reference_system_prompt: ClassVar[str] = REFERENCE_SYSTEM_PROMPT
    augmentation_system_prompt: ClassVar[str] = ""

    @classmethod
    def generate_query_reference(cls, llm_pipeline, context: Context):
        query_prompt = QUERY_PROMPT_TEMPLATE.format(title=context.title)
        query = cls.generate_query(llm_pipeline=llm_pipeline, message=query_prompt)
        reference_prompt = REFERENCE_PROMPT_TEMPLATE.format(context=context.content, question=query)
        reference = cls.generate_reference(llm_pipeline=llm_pipeline, messages=[reference_prompt])
        return query, reference
>>>>>>> 66db0488
<|MERGE_RESOLUTION|>--- conflicted
+++ resolved
@@ -1,12 +1,4 @@
-<<<<<<< HEAD
 from prompting.tasks.base_task import BaseTextTask
-=======
-# TODO: introduce criteria for the query and reference answer (length, layout, etc.) and make these arguments
-
-# TODO: Also add a query system prompt and a query prompt template
-# TODO: Add the option to generate the summary query from the context. e.g. "the childhood of Abraham Lincoln" which is more specific than summarizing the entire article (Abraham Lincoln)
-from prompting.tasks.base_task import BaseTask
->>>>>>> 66db0488
 from prompting.rewards.rouge import RougeRewardModel
 from prompting.rewards.relevance import RelevanceRewardModel
 from prompting.rewards.reward import WeightedRewardModel
@@ -17,13 +9,7 @@
 from typing import ClassVar
 
 QUERY_SYSTEM_PROMPT = """\
-<<<<<<< HEAD
-You are a question-generating expert, focusing on delivering comprehensive and accurate questions with depth and clarity. The questions you generate should be based on the context that is provided.
-You will maintain a neutral tone in your questions.
-You will adhere to a word limit of 50 words for each question.
-=======
 You are a request-generating expert. When asked to generate a request, you ask for a detailed summary of a topic. Your request should be specificly about the topic.
->>>>>>> 66db0488
 """
 
 REFERENCE_SYSTEM_PROMPT = """\
@@ -31,12 +17,8 @@
 """
 
 QUERY_PROMPT_TEMPLATE = """\
-<<<<<<< HEAD
-    Provide an exhaustive summary about the topic \"{title}\""""
-=======
 Request an exhaustive summary about the topic: {title}"""
 
->>>>>>> 66db0488
 # Used to obtain reference answer
 REFERENCE_PROMPT_TEMPLATE = """\
 Summarize the following context in a concise and accurate manner:
@@ -45,14 +27,11 @@
 {context}
 """
 
-<<<<<<< HEAD
 
 def make_query_prompt(context: Context) -> str:
     return "Creatively ask for a summary of the following context:\n\n" + context.title
 
 
-=======
->>>>>>> 66db0488
 class SummarizationRewardConfig(BaseRewardConfig):
     reward_definitions: ClassVar[list[WeightedRewardModel]] = [
         WeightedRewardModel(weight=0.5, reward_model=RougeRewardModel()),
@@ -62,7 +41,6 @@
         WeightedRewardModel(weight=0.5, reward_model=RougeRewardModel())
     ]
 
-<<<<<<< HEAD
 
 class SummarizationTask(BaseTextTask):
     cleaning_pipeline: ClassVar[CleanerPipeline] = CleanerPipeline(
@@ -86,27 +64,4 @@
     def make_reference(self, dataset_entry: Context):
         reference_prompt = REFERENCE_PROMPT_TEMPLATE.format(context=dataset_entry.content, question=self.query)
         self.reference = self.generate_reference(messages=[reference_prompt])
-        return self.reference
-=======
-
-class SummarizationTask(BaseTask):
-    name: ClassVar[str] = "summarization"
-    cleaning_pipeline: ClassVar[CleanerPipeline] = CleanerPipeline(
-        cleaning_pipeline=[
-            RemoveQuotes(),
-            PruneEnding(),
-            RemoveRoles(),
-        ]
-    )
-    query_system_prompt: ClassVar[str] = QUERY_SYSTEM_PROMPT
-    reference_system_prompt: ClassVar[str] = REFERENCE_SYSTEM_PROMPT
-    augmentation_system_prompt: ClassVar[str] = ""
-
-    @classmethod
-    def generate_query_reference(cls, llm_pipeline, context: Context):
-        query_prompt = QUERY_PROMPT_TEMPLATE.format(title=context.title)
-        query = cls.generate_query(llm_pipeline=llm_pipeline, message=query_prompt)
-        reference_prompt = REFERENCE_PROMPT_TEMPLATE.format(context=context.content, question=query)
-        reference = cls.generate_reference(llm_pipeline=llm_pipeline, messages=[reference_prompt])
-        return query, reference
->>>>>>> 66db0488
+        return self.reference