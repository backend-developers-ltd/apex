import random
from typing import ClassVar

import numpy as np
from loguru import logger
from pydantic import BaseModel, ConfigDict

from prompting.datasets.base import BaseDataset
from prompting.datasets.huggingface_github import HuggingFaceGithubDataset
from prompting.datasets.lmsys import LMSysDataset
from prompting.datasets.random_website import DDGDataset
from prompting.datasets.wiki import WikiDataset, WikiDateDataset
from prompting.rewards.reward import BaseRewardConfig
from prompting.tasks.base_task import BaseTextTask
from prompting.tasks.date_qa import DateQARewardConfig, DateQuestionAnsweringTask
from prompting.tasks.inference import InferenceRewardConfig, InferenceTask
from prompting.tasks.multi_choice import MultiChoiceRewardConfig, MultiChoiceTask
from prompting.tasks.programming_task import ProgrammingRewardConfig, ProgrammingTask
from prompting.tasks.qa import QARewardConfig, QuestionAnsweringTask
from prompting.tasks.summarization import SummarizationRewardConfig, SummarizationTask
from prompting.tasks.web_retrieval import WebRetrievalRewardConfig, WebRetrievalTask


class TaskConfig(BaseModel):
<<<<<<< HEAD
    task: type[BaseTextTask]
    probability: float
    datasets: list[type[BaseDataset]]
    reward_model: type[BaseRewardConfig]
=======
    task: BaseTextTask.__class__
    probability: float  # TODO: Rename this as soon it will determine the share in reward rather than probability
    datasets: list[BaseDataset.__class__]
    reward_model: BaseRewardConfig.__class__
>>>>>>> 544da29e

    model_config = ConfigDict(arbitrary_types_allowed=True)

    def __hash__(self):
        return hash(self.task)


class TaskRegistry(BaseModel):
    task_configs: ClassVar[list[TaskConfig]] = [
        TaskConfig(task=QuestionAnsweringTask, probability=0.25, datasets=[WikiDataset], reward_model=QARewardConfig),
        TaskConfig(
            task=SummarizationTask, probability=0.1, datasets=[WikiDataset], reward_model=SummarizationRewardConfig
        ),
        TaskConfig(
            task=DateQuestionAnsweringTask,
            probability=0.1,
            datasets=[WikiDateDataset],
            reward_model=DateQARewardConfig,
        ),
        TaskConfig(
            task=InferenceTask,
            # probability=1,
            probability=0.2,
            datasets=[LMSysDataset],
            reward_model=InferenceRewardConfig,
        ),
        TaskConfig(
            task=MultiChoiceTask,
            probability=0.22,
            datasets=[WikiDataset],
            reward_model=MultiChoiceRewardConfig,
        ),
        TaskConfig(
            task=ProgrammingTask,
            probability=0.1,
            datasets=[HuggingFaceGithubDataset],
            reward_model=ProgrammingRewardConfig,
        ),
        TaskConfig(
            task=WebRetrievalTask,
            # TODO: Increase probability after v2.9.0.
            probability=0.03,
            datasets=[DDGDataset],
            reward_model=WebRetrievalRewardConfig,
        ),
    ]

    @classmethod
    def get_task_config(cls, task: BaseTextTask.__class__ | BaseTextTask) -> TaskConfig:
        task = task.__class__ if isinstance(task, BaseTextTask) else task
        try:
            return [t for t in cls.task_configs if task is t.task][0]
        except Exception:
            logger.error("Tried accessing non-registered task")
            return

    @classmethod
    def random(cls) -> TaskConfig:
        probabilities = [task.probability for task in cls.task_configs]
        selected_task = random.choices(cls.task_configs, probabilities)[0]
        return selected_task

    @classmethod
    def get_task_datasets(cls, task: type[BaseTextTask] | BaseTextTask) -> list[type[BaseDataset]]:
        task_class = task.__class__ if isinstance(task, BaseTextTask) else task
        try:
            return [t.datasets for t in cls.task_configs if task_class is t.task][0]
        except Exception:
            logger.error("Tried accessing non-registered task")
            return []

    @classmethod
    def get_random_task(cls) -> BaseTextTask:
        return cls.random().task()

    @classmethod
    def get_random_task_dataset(cls, task: type[BaseTextTask] | BaseTextTask) -> type[BaseDataset]:
        return random.choice(cls.get_task_datasets(task))

    @classmethod
    def get_task_reward(cls, task: BaseTextTask | type[BaseTextTask]) -> type[BaseRewardConfig]:
        task_class = task.__class__ if isinstance(task, BaseTextTask) else task
        try:
            return [t.reward_model for t in cls.task_configs if task_class is t.task][0]
        except Exception:
            logger.error("Tried accessing non-registered task")
            return []

    @classmethod
    def create_random_task_with_dataset(cls) -> BaseTextTask:
        task_config = cls.random()
        dataset = cls.get_random_task_dataset(task_config.task)
        return task_config.task(dataset_entry=dataset().next())


assert (
    np.around(np.sum([conf.probability for conf in TaskRegistry.task_configs]), 5) == 1
), f"Task probabilities must sum to 1 but sum to {np.sum([conf.probability for conf in TaskRegistry.task_configs])}"<|MERGE_RESOLUTION|>--- conflicted
+++ resolved
@@ -22,17 +22,10 @@
 
 
 class TaskConfig(BaseModel):
-<<<<<<< HEAD
     task: type[BaseTextTask]
     probability: float
     datasets: list[type[BaseDataset]]
     reward_model: type[BaseRewardConfig]
-=======
-    task: BaseTextTask.__class__
-    probability: float  # TODO: Rename this as soon it will determine the share in reward rather than probability
-    datasets: list[BaseDataset.__class__]
-    reward_model: BaseRewardConfig.__class__
->>>>>>> 544da29e
 
     model_config = ConfigDict(arbitrary_types_allowed=True)
 
