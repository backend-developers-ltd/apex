--- conflicted
+++ resolved
@@ -18,14 +18,9 @@
 
 # from prompting.tasks.
 
-<<<<<<< HEAD
-
 from prompting.tasks.qa import QuestionAnsweringTask, QARewardConfig
 from prompting.tasks.date_qa import DateQARewardConfig, DateQuestionAnsweringTask
-=======
 from prompting.tasks.programming_task import ProgrammingRewardConfig, ProgrammingTask
-from prompting.tasks.qa import QARewardConfig, QuestionAnsweringTask
->>>>>>> bce47095
 from prompting.tasks.summarization import SummarizationRewardConfig, SummarizationTask
 from prompting.tasks.web_retrieval import WebRetrievalRewardConfig, WebRetrievalTask
 
@@ -74,12 +69,7 @@
         ),
         TaskConfig(
             task=WebRetrievalTask,
-<<<<<<< HEAD
             probability=0.03,
-=======
-            # TODO: Increase probability after v2.9.0.
-            probability=0.02,
->>>>>>> bce47095
             datasets=[DDGDataset],
             reward_model=WebRetrievalRewardConfig,
         ),
