--- conflicted
+++ resolved
@@ -33,74 +33,41 @@
 
 class TaskRegistry(BaseModel):
     task_configs: ClassVar[list[TaskConfig]] = [
-<<<<<<< HEAD
-        TaskConfig(task=MSRv2Task, probability=1.0, datasets=[DDGDataset], reward_model=MSRv2RewardConfig),
-        # TaskConfig(
-        #     task=WikiQuestionAnsweringTask, probability=0.05, datasets=[WikiDataset], reward_model=QARewardConfig
-        # ),
-        # TaskConfig(task=WebQuestionAnsweringTask, probability=0.15, datasets=[DDGDataset], reward_model=QARewardConfig),
-        # TaskConfig(
-        #     task=InferenceTask,
-        #     probability=0.3,
-        #     datasets=[SN13Dataset],
-        #     reward_model=InferenceRewardConfig,
-        # ),
-        # TaskConfig(
-        #     task=MultiChoiceTask,
-        #     probability=0.2,
-        #     datasets=[WikiDataset],
-        #     reward_model=MultiChoiceRewardConfig,
-        # ),
-        # TaskConfig(
-        #     task=ProgrammingTask,
-        #     probability=0.10,
-        #     datasets=[HuggingFaceGithubDataset],
-        #     reward_model=ProgrammingRewardConfig,
-        # ),
-        # TaskConfig(
-        #     task=WebRetrievalTask,
-        #     probability=0.1,
-        #     datasets=[DDGDataset],
-        #     reward_model=WebRetrievalRewardConfig,
-        # ),
-        # TaskConfig(
-        #     task=MultiStepReasoningTask,
-        #     probability=0.1,
-        #     datasets=[DDGDataset],
-        #     reward_model=MultiStepReasoningRewardConfig,
-        # ),
-=======
         TaskConfig(
-            task=WebQuestionAnsweringTask,
-            probability=0.05,
-            datasets=[DDGDataset],
-            reward_model=QARewardConfig,
+            task=WikiQuestionAnsweringTask, probability=0.05, datasets=[WikiDataset], reward_model=QARewardConfig
         ),
+        TaskConfig(task=MSRv2Task, probability=0.1, datasets=[DDGDataset], reward_model=MSRv2RewardConfig),
+        TaskConfig(task=WebQuestionAnsweringTask, probability=0.15, datasets=[DDGDataset], reward_model=QARewardConfig),
         TaskConfig(
             task=InferenceTask,
-            probability=0.3,
+            probability=0.2,
             datasets=[SN13Dataset],
             reward_model=InferenceRewardConfig,
         ),
         TaskConfig(
+            task=MultiChoiceTask,
+            probability=0.2,
+            datasets=[WikiDataset],
+            reward_model=MultiChoiceRewardConfig,
+        ),
+        TaskConfig(
             task=ProgrammingTask,
-            probability=0.10,
+            probability=0.1,
             datasets=[HuggingFaceGithubDataset],
             reward_model=ProgrammingRewardConfig,
         ),
         TaskConfig(
             task=WebRetrievalTask,
-            probability=0.25,
+            probability=0.1,
             datasets=[DDGDataset],
             reward_model=WebRetrievalRewardConfig,
         ),
         TaskConfig(
             task=MultiStepReasoningTask,
-            probability=0.3,
+            probability=0.1,
             datasets=[DDGDataset],
             reward_model=MultiStepReasoningRewardConfig,
         ),
->>>>>>> 14ea0129
     ]
 
     @classmethod
