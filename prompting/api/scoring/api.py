--- conflicted
+++ resolved
@@ -91,11 +91,6 @@
             query=body.get("messages"),
             organic=True,
         )
-<<<<<<< HEAD
-=======
-        logger.info(f"Task created: {organic_task}")
-
->>>>>>> b9e00256
         task_scorer.add_to_queue(
             task=organic_task,
             response=DendriteResponseEvent(
@@ -133,10 +128,6 @@
             block=shared_settings.METAGRAPH.block,
             step=-1,
             task_id=str(uuid.uuid4()),
-<<<<<<< HEAD
         )
-=======
-        )
-    logger.debug(f"Length post-insertion: {len(task_scorer.scoring_queue)}")
-    logger.info("Organic task appended to scoring queue")
->>>>>>> b9e00256
+    logger.debug(f"Current Queue: {len(task_scorer.scoring_queue)}")
+    logger.info("Organic task appended to scoring queue")