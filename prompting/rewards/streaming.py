--- conflicted
+++ resolved
@@ -14,14 +14,12 @@
     def name(self) -> str:
         return "streaming"
 
-<<<<<<< HEAD
-=======
     def __init__(self, max_tokens_per_chunk: int, **kwargs):
         super().__init__()
         self.max_tokens_per_chunk = max_tokens_per_chunk
 
->>>>>>> 093f597c
     def reward(self, _: str, response_event: DendriteResponseEvent) -> BatchRewardOutput:
+        """Compute difference scores given a completion and reference pair."""
         """Compute difference scores given a completion and reference pair."""
         rewards = []
         timings = []
@@ -45,10 +43,6 @@
 
         # Create the output object with rewards, timings, and extra information
         output = BatchRewardOutput(
-<<<<<<< HEAD
             rewards=np.array(rewards), timings=np.array(timings), extra_info={"type": "streaming"}
-=======
-            rewards=torch.FloatTensor(rewards), timings=torch.FloatTensor(timings), extra_info={"type": "streaming"}
->>>>>>> 093f597c
         )
         return output