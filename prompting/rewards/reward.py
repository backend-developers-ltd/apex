import numpy as np
import time
from typing import Literal, ClassVar
from abc import ABC, abstractmethod
from prompting.base.dendrite import DendriteResponseEvent
from pydantic import BaseModel, ConfigDict

RewardTypeLiteral = Literal["reward", "penalty"]


class RewardEvent(BaseModel):
    """Contains rewards for all the responses in a batch"""

    reward_model_name: str
    rewards: np.ndarray
    rewards_normalized: np.ndarray
    timings: np.ndarray
    reward_model_type: RewardTypeLiteral
    batch_time: float
    threshold: float | None = None
    model_config = ConfigDict(arbitrary_types_allowed=True)

    # implement custom asdict to return a dict with the same keys as the dataclass using the model name
    def asdict(self) -> dict:
        return {
            f"{self.reward_model_name}_raw_{self.model_type.value}": self.tensor_to_rounded_list(self.rewards),
            f"{self.reward_model_name}_{self.model_type.value}": self.tensor_to_rounded_list(self.rewards_normalized, 4),
            f"{self.reward_model_name}_{self.model_type.value}_timings": self.tensor_to_rounded_list(self.timings),
            f"{self.reward_model_name}_{self.model_type.value}_batch_time": self.batch_time,
            f"{self.reward_model_name}_{self.model_type.value}_threshold": self.threshold,
        }

    def tensor_to_rounded_list(self, tensor, decimals=6):
        # Convert the tensor elements to floats and round them to 6 decimal places
        return [round(float(element), decimals) for element in tensor]


class BatchRewardOutput(BaseModel):
    rewards: np.ndarray
    timings: np.ndarray
<<<<<<< HEAD
    extra_info: dict = {}
=======
    threshold: float | None = None
>>>>>>> fa7863e1
    model_config = ConfigDict(arbitrary_types_allowed=True)

    @property
    def rewards_normalized(self) -> np.ndarray:
        if self.rewards.shape != self.timings.shape:
            raise ValueError(f"rewards.shape {self.rewards.shape} != timings.shape {self.timings.shape}")
        return (self.rewards - self.rewards.min()) / (self.rewards.max() - self.rewards.min() + 1e-6)


class BaseRewardModel(ABC, BaseModel):
    @abstractmethod
    def reward(self, reference: str, response_event: DendriteResponseEvent) -> BatchRewardOutput:
        pass

    def apply(
        self,
        response_event: DendriteResponseEvent,
        reference: str | None = None,
        challenge: str | None = None,
        reward_type: Literal["reward", "penalty"] = "reward",
    ) -> RewardEvent:
        t0 = time.time()
        comparator = reference if reward_type == "reward" else challenge
        batch_rewards_output: BatchRewardOutput = self.reward(comparator, response_event)
        batch_rewards_time = time.time() - t0

        return RewardEvent(
            reward_model_name=self.__class__.__name__,
            rewards=batch_rewards_output.rewards,
            rewards_normalized=batch_rewards_output.rewards_normalized,
            reward_model_type=reward_type,
            batch_time=batch_rewards_time,
            threshold=batch_rewards_output.threshold,
            timings=batch_rewards_output.timings,
        )


class WeightedRewardModel(BaseModel):
    weight: float
    reward_model: BaseRewardModel


class WeightedRewardEvent(BaseModel):
    weight: float
    reward_event: RewardEvent


class BaseRewardConfig(ABC, BaseModel):
    """This class takes in a dictionary of rewards and penalties that should be applied. On apply(),
    it then applies all the reward models based on query & reference and returns the reward.

    both reward_definition and penalty_definition must be a list of tuples of type:

    weighting: RewardModel, e.g.

    [ (0.2, RougeRewardModel), (0.8, CosineDistanceRewardModel) ]

    Note that for all the rewards, the percentages must sum up to 1 (100%). For penalties,
    this is not the case, e.g. you may want to only apply a single penalty very lightly
    and weight it with <1.
    """

    reward_definitions: ClassVar[list[WeightedRewardModel]]
    penalty_definitions: ClassVar[list[WeightedRewardModel]] = []

    @classmethod
    def sum_rewards(cls, reward_events: list[WeightedRewardEvent]) -> list[float]:
        if not reward_events:
            return 0
        return np.sum([r.reward_event.rewards for r in reward_events], axis=0)

    @classmethod
    def final_rewards(
        cls, reward_events: list[WeightedRewardEvent], penalty_events: list[WeightedRewardEvent]
    ) -> list[float]:
        return cls.sum_rewards(reward_events) - cls.sum_rewards(penalty_events)

    @classmethod
    def apply(
        cls, response_event: DendriteResponseEvent, reference: str, challenge: str | None = None
    ) -> tuple[list[WeightedRewardEvent], list[WeightedRewardEvent], list[float]]:
        reward_events = []
        for weighted_reward in cls.reward_definitions:
            reward_events.append(
                WeightedRewardEvent(
                    weight=weighted_reward.weight,
                    reward_event=weighted_reward.reward_model.apply(
                        reference=reference, response_event=response_event, challenge=challenge, reward_type="reward"
                    ),
                )
            )

        if cls.penalty_definitions and not challenge:
            raise Exception("You must be providing the challenge to apply penalties")

        penalty_events = []
        for weighted_reward in cls.penalty_definitions:
            penalty_events.append(
                WeightedRewardEvent(
                    weight=weighted_reward.weight,
                    reward_event=weighted_reward.reward_model.apply(
                        reference=challenge, response_event=response_event, reward_type="penalty"
                    ),
                )
            )
        return reward_events, penalty_events, cls.final_rewards(reward_events, penalty_events)<|MERGE_RESOLUTION|>--- conflicted
+++ resolved
@@ -38,11 +38,7 @@
 class BatchRewardOutput(BaseModel):
     rewards: np.ndarray
     timings: np.ndarray
-<<<<<<< HEAD
     extra_info: dict = {}
-=======
-    threshold: float | None = None
->>>>>>> fa7863e1
     model_config = ConfigDict(arbitrary_types_allowed=True)
 
     @property
