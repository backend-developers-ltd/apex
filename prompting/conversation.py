--- conflicted
+++ resolved
@@ -18,13 +18,8 @@
 
 def create_task(llm_pipeline: Pipeline, task_name: str, create_reference=True) -> Task:
     wiki_based_tasks = ["summarization", "qa"]
-<<<<<<< HEAD
     coding_based_tasks = ["debugging"]    
     # TODO: Abstract dataset classes into common dynamic interface
-=======
-    coding_based_tasks = ["debugging"]
-
->>>>>>> efcb007b
     if task_name in wiki_based_tasks:
         dataset = WikiDataset()
 
