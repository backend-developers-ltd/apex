--- conflicted
+++ resolved
@@ -16,11 +16,7 @@
 # DEALINGS IN THE SOFTWARE.
 
 # Define the version of the template module.
-<<<<<<< HEAD
 __version__ = "2.2.0"
-=======
-__version__ = "2.1.1"
->>>>>>> 40f97d8f
 version_split = __version__.split(".")
 __spec_version__ = (
     (10000 * int(version_split[0]))
@@ -40,11 +36,8 @@
 from . import agent
 from . import conversation
 from . import dendrite
-<<<<<<< HEAD
 from . import shared
-=======
 from . import validator
->>>>>>> 40f97d8f
 
 from .llms import hf
 
