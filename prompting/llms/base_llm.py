--- conflicted
+++ resolved
@@ -3,10 +3,6 @@
 from typing import Any
 from loguru import logger
 from pydantic import BaseModel
-<<<<<<< HEAD
-from vllm import LLM
-=======
->>>>>>> 66db0488
 
 
 class BasePipeline(ABC, BaseModel):
@@ -15,11 +11,7 @@
 
 
 class BaseLLM(ABC):
-<<<<<<< HEAD
-    llm: LLM
-=======
-    llm_pipeline: BasePipeline
->>>>>>> 66db0488
+    llm: Any
     model_kwargs: dict
     system_prompt: str | None = None
     messages: list[dict] = []
