--- conflicted
+++ resolved
@@ -40,25 +40,17 @@
         cleaner: CleanerPipeline = None,
     ) -> str: ...
 
-<<<<<<< HEAD
+    def forward(self, messages: list[dict[str, str]]): ...
     @abstractmethod
     def _forward(self, messages: list[dict[str, str]]): ...
-
-    def clean_response(self, cleaner: CleanerPipeline, response: str) -> str:
-        clean_response = cleaner.apply(generation=response)
-        if clean_response != response:
-            bt.logging.debug(f"Response cleaned, chars removed: {len(response) - len(clean_response)}...")
-
-        return clean_response
-=======
-    def forward(self, messages: List[Dict[str, str]]): ...
 
     def clean_response(self, cleaner: CleanerPipeline, response: str) -> str:
         if cleaner is not None:
             clean_response = cleaner.apply(generation=response)
             if clean_response != response:
                 bt.logging.debug(f"Response cleaned, chars removed: {len(response) - len(clean_response)}...")
+        clean_response = cleaner.apply(generation=response)
+        if clean_response != response:
+            bt.logging.debug(f"Response cleaned, chars removed: {len(response) - len(clean_response)}...")
 
-            return clean_response
-        return response
->>>>>>> 093f597c
+        return clean_response