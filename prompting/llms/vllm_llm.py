import time
from typing import Optional, Any
from prompting.utils.cleaners import CleanerPipeline
from prompting.llms.base_llm import BasePipeline, BaseLLM
from prompting.llms.utils import calculate_gpu_requirements
from vllm import LLM, RequestOutput
from transformers import PreTrainedTokenizerFast
from pydantic import model_validator, ConfigDict
from loguru import logger

try:
    from vllm import SamplingParams
except ImportError:
    raise ImportError(
        "Could not import vllm library.  Please install via poetry: " 'poetry install --extras "validator" '
    )


def load_vllm_pipeline(
    model_id: str,
    device: str,
    gpus: int,
    max_allowed_memory_in_gb: int,
    max_model_len: int,
    mock: bool = False,
    quantization: bool = True,
):
    """Loads the VLLM pipeline for the LLM, or a mock pipeline if mock=True"""

    try:
        from vllm import LLM
    except ImportError:
        raise ImportError(
            "Could not import vllm library.  Please install via poetry: " 'poetry install --extras "validator" '
        )

    # Calculates the gpu memory utilization required to run the model.
    max_allowed_memory_allocation_in_bytes = max_allowed_memory_in_gb * 1e9
    gpu_mem_utilization = calculate_gpu_requirements(device, gpus, max_allowed_memory_allocation_in_bytes)

    try:
        # Attempt to initialize the LLM
        logger.info(f"Loading VLLM pipeline with model_id {model_id}: Max. VRAM: {gpu_mem_utilization}; GPUs: {gpus}")
        llm = LLM(
            model=model_id,
            gpu_memory_utilization=gpu_mem_utilization,
            max_model_len=max_model_len,
            quantization="AWQ" if quantization else None,
            tensor_parallel_size=gpus,
            enforce_eager=True,
        )
        # This solution implemented by @bkb2135 sets the eos_token_id directly for efficiency in vLLM usage.
        # This approach avoids the overhead of loading a tokenizer each time the custom eos token is needed.
        # Using the Hugging Face pipeline, the eos token specific to llama models was fetched and saved (128009).
        # This method provides a straightforward solution, though there may be more optimal ways to manage custom tokens.
        llm.llm_engine.tokenizer.eos_token_id = 128009
        return llm
    except Exception as e:
        logger.error(f"Error loading the VLLM pipeline within {max_allowed_memory_in_gb}GB: {e}")
        raise e


class vLLMPipeline(BasePipeline):
    llm_model_id: str
    llm_max_allowed_memory_in_gb: int
<<<<<<< HEAD
    llm: LLM

=======
    llm_max_model_len: int
>>>>>>> fa7863e1
    mock: bool = False
    gpus: int = 1
    device: str = None
    quantization: bool = True

    tokenizer: Optional[PreTrainedTokenizerFast] = None
    model_config = ConfigDict(arbitrary_types_allowed=True)

    @model_validator(mode="after")
    def load_llm_and_tokenizer(self) -> "vLLMPipeline":
        self.llm = load_vllm_pipeline(
            model_id=self.llm_model_id,
            device=self.device,
            gpus=self.gpus,
            max_allowed_memory_in_gb=self.llm_max_allowed_memory_in_gb,
            max_model_len=self.llm_max_model_len,
            mock=self.mock,
            quantization=self.quantization,
        )
        self.tokenizer = self.llm.llm_engine.get_tokenizer()

    def __call__(self, composed_prompt: str, **model_kwargs: dict) -> str:
        if self.mock:
            return self.llm(composed_prompt, **model_kwargs)

        # Compose sampling params
        temperature = model_kwargs.get("temperature", 0.8)
        top_p = model_kwargs.get("top_p", 0.95)
        max_tokens = model_kwargs.get("max_tokens", 256)

        sampling_params = SamplingParams(temperature=temperature, top_p=top_p, max_tokens=max_tokens)

        output = self.llm.generate(composed_prompt, sampling_params, use_tqdm=True)
        response = output[0].outputs[0].text
        return response


class vLLM_LLM(BaseLLM):
    def __init__(
        self,
        llm: LLM,
        system_prompt,
        max_new_tokens=256,
        temperature=0.7,
        top_p=0.95,
    ):
        model_kwargs = {
            "temperature": temperature,
            "top_p": top_p,
            "max_tokens": max_new_tokens,
        }
        super().__init__(llm, system_prompt, model_kwargs)

        # Keep track of generation data using messages and times

        self.messages = [{"content": self.system_prompt, "role": "system"}] if self.system_prompt else []
        self.times: list[float] = [0]
        self._role_template = {
            "system": "<|begin_of_text|><|start_header_id|>system<|end_header_id|>\n{{{{ {} }}}}<|eot_id|>",
            "user": "<|start_header_id|>user<|end_header_id|>\n{{{{ {} }}}}<|eot_id|>",
            "assistant": "<|start_header_id|>assistant<|end_header_id|>\n{{{{ {} }}}}<|eot_id|>",
            "end": "<|start_header_id|>assistant<|end_header_id|>",
        }

    def query_conversation(
        self,
        messages: list[str],
        roles: list[str],
        cleaner: Optional[CleanerPipeline] = None,
    ):
        """Query LLM with the given lists of conversation history and roles

        Args:
            messages (list[str]): List of messages in the conversation.
            roles (list[str]): List of roles for each message.
            cleaner (Optional[CleanerPipeline], optional): Cleaner pipeline to use, if any.
        """
        assert len(messages) == len(roles), "Length of messages and roles must be the same"
        inputs: list[dict[str, Any]] = [{"content": self.system_prompt, "role": "system"}]
        for role, message in zip(roles, messages):
            inputs.append({"content": message, "role": role})

        t0 = time.perf_counter()
        response = self.forward(messages=inputs)
        response = self.clean_response(cleaner, response)
        self.times.extend((0, time.perf_counter() - t0))
        return response

    def query(
        self,
        message: str,
        role: str = "user",
        cleaner: CleanerPipeline = CleanerPipeline(),
    ):
        # Adds the message to the list of messages for tracking purposes, even though it's not used downstream
        messages = self.messages + [{"content": message, "role": role}]

        t0 = time.time()
        response = self._forward(messages=messages)
        response = self.clean_response(cleaner, response)

        self.messages = messages
        self.messages.append({"content": response, "role": "assistant"})
        self.times.extend((0, time.time() - t0))

        return response

    def _make_prompt(self, messages: list[dict[str, str]]) -> str:
        composed_prompt: list[str] = []

        for message in messages:
            role = message["role"]
            if role not in self._role_template:
                continue
            content = message["content"]
            composed_prompt.append(self._role_template[role].format(content))

        # Adds final tag indicating the assistant's turn
        composed_prompt.append(self._role_template["end"])
        return "".join(composed_prompt)

    def _forward(self, messages: list[dict[str, str]]):
        # make composed prompt from messages
        composed_prompt = self._make_prompt(messages)
        response: RequestOutput = self.llm.generate(composed_prompt, SamplingParams(**self.model_kwargs))[0]

        logger.info(f"{self.__class__.__name__} generated the following output:\n{response}")

        return response.outputs[0].text<|MERGE_RESOLUTION|>--- conflicted
+++ resolved
@@ -63,12 +63,7 @@
 class vLLMPipeline(BasePipeline):
     llm_model_id: str
     llm_max_allowed_memory_in_gb: int
-<<<<<<< HEAD
     llm: LLM
-
-=======
-    llm_max_model_len: int
->>>>>>> fa7863e1
     mock: bool = False
     gpus: int = 1
     device: str = None
