--- conflicted
+++ resolved
@@ -10,10 +10,6 @@
 class AsyncLoopRunner(BaseModel, ABC):
     interval: int = 10  # interval to run the main function in seconds
     running: bool = False
-<<<<<<< HEAD
-    _task: asyncio.Task = None
-    step: int = 0
-=======
     sync: bool = False  # New parameter to enable/disable synchronization
     time_server_url: str = "http://worldtimeapi.org/api/ip"
     name: str | None = None
@@ -24,7 +20,6 @@
         if self.name is None:
             self.name = self.__class__.__name__
         return self
->>>>>>> cdaf5f7d
 
     @abstractmethod
     async def run_step(self):
@@ -121,26 +116,4 @@
             try:
                 await self._task
             except asyncio.CancelledError:
-<<<<<<< HEAD
-                logger.info("Loop task was cancelled.")
-
-    async def run_loop(self):
-        """Run the loop periodically, respecting the interval."""
-        try:
-            while self.running:
-                try:
-                    await self.run_step()
-                    self.step += 1
-                except Exception as ex:
-                    logger.exception(ex)
-                await asyncio.sleep(self.interval)
-        except asyncio.CancelledError:
-            logger.info("Loop was stopped.")
-        except Exception as e:
-            logger.error(f"Error in loop: {e}")
-        finally:
-            self.running = False
-            logger.info("Loop has been cleaned up.")
-=======
-                logger.info("Loop task was cancelled.")
->>>>>>> cdaf5f7d
+                logger.info("Loop task was cancelled.")