--- conflicted
+++ resolved
@@ -74,11 +74,7 @@
 
     async def run_loop(self):
         """Run the loop periodically, optionally synchronizing across all instances."""
-<<<<<<< HEAD
-        logger.debug(f"Starting loop; running: {self.running}")
-=======
         logger.debug(f"Starting loop {self.__class__.__name__}; running: {self.running}")
->>>>>>> 872d1e0a
 
         last_run_time = await self.get_time()
         logger.debug(f"Got time of last run: {last_run_time}")
