# The MIT License (MIT)
# Copyright © 2024 Yuma Rao

# Permission is hereby granted, free of charge, to any person obtaining a copy of this software and associated
# documentation files (the “Software”), to deal in the Software without restriction, including without limitation
# the rights to use, copy, modify, merge, publish, distribute, sublicense, and/or sell copies of the Software,
# and to permit persons to whom the Software is furnished to do so, subject to the following conditions:

# The above copyright notice and this permission notice shall be included in all copies or substantial portions of
# the Software.

# THE SOFTWARE IS PROVIDED “AS IS”, WITHOUT WARRANTY OF ANY KIND, EXPRESS OR IMPLIED, INCLUDING BUT NOT LIMITED TO
# THE WARRANTIES OF MERCHANTABILITY, FITNESS FOR A PARTICULAR PURPOSE AND NONINFRINGEMENT. IN NO EVENT SHALL
# THE AUTHORS OR COPYRIGHT HOLDERS BE LIABLE FOR ANY CLAIM, DAMAGES OR OTHER LIABILITY, WHETHER IN AN ACTION
# OF CONTRACT, TORT OR OTHERWISE, ARISING FROM, OUT OF OR IN CONNECTION WITH THE SOFTWARE OR THE USE OR OTHER
# DEALINGS IN THE SOFTWARE.

import time
import torch
import argparse
import asyncio
import threading
import bittensor as bt
from prompting.base.neuron import BaseNeuron
from prompting.utils.config import add_miner_args
from traceback import print_exception


class BaseMinerNeuron(BaseNeuron):
    """
    Base class for Bittensor miners.
    """

    @classmethod
    def add_args(cls, parser: argparse.ArgumentParser):
        super().add_args(parser)
        add_miner_args(cls, parser)

    def __init__(self, config=None):
        super().__init__(config=config)

        # Warn if allowing incoming requests from anyone.
        if not self.config.blacklist.force_validator_permit:
            bt.logging.warning(
                "You are allowing non-validators to send requests to your miner. This is a security risk."
            )
        if self.config.blacklist.allow_non_registered:
            bt.logging.warning(
                "You are allowing non-registered entities to send requests to your miner. This is a security risk."
            )

        # The axon handles request processing, allowing validators to send this miner requests.
        self.axon = bt.axon(wallet=self.wallet, config=self.config)

        # Attach determiners which functions are called when servicing a request.
        bt.logging.info(f"Attaching forward function to miner axon.")
        self.axon.attach(
            forward_fn=self.forward,
            blacklist_fn=self.blacklist,
            priority_fn=self.priority,
        )
        bt.logging.info(f"Axon created: {self.axon}")

        # Instantiate runners
        self.should_exit: bool = False
        self.is_running: bool = False
        self.thread: threading.Thread = None
        self.lock = asyncio.Lock()

    def run(self):
        """
        Initiates and manages the main loop for the miner on the Bittensor network. The main loop handles graceful shutdown on keyboard interrupts and logs unforeseen errors.

        This function performs the following primary tasks:
        1. Check for registration on the Bittensor network.
        2. Starts the miner's axon, making it active on the network.
        3. Periodically resynchronizes with the chain; updating the metagraph with the latest network state and setting weights.

        The miner continues its operations until `should_exit` is set to True or an external interruption occurs.
        During each epoch of its operation, the miner waits for new blocks on the Bittensor network, updates its
        knowledge of the network (metagraph), and sets its weights. This process ensures the miner remains active
        and up-to-date with the network's latest state.

        Note:
            - The function leverages the global configurations set during the initialization of the miner.
            - The miner's axon serves as its interface to the Bittensor network, handling incoming and outgoing requests.

        Raises:
            KeyboardInterrupt: If the miner is stopped by a manual interruption.
            Exception: For unforeseen errors during the miner's operation, which are logged for diagnosis.
        """

        # Check that miner is registered on the network.
        self.sync()

        # Serve passes the axon information to the network + netuid we are hosting on.
        # This will auto-update if the axon port of external ip have changed.
        bt.logging.info(
            f"Serving miner axon {self.axon} on network: {self.config.subtensor.chain_endpoint} with netuid: {self.config.netuid}"
        )
        self.axon.serve(netuid=self.config.netuid, subtensor=self.subtensor)

        # Start  starts the miner's axon, making it active on the network.
        self.axon.start()

        bt.logging.info(f"Miner starting at block: {self.block}")

        # This loop maintains the miner's operations until intentionally stopped.
        try:
            while not self.should_exit:
                while (
                    self.block - self.metagraph.last_update[self.uid]
                    < self.config.neuron.epoch_length
                ):
                    # Wait before checking again.
                    time.sleep(1)

                    # Check if we should exit.
                    if self.should_exit:
                        break

                # Sync metagraph and potentially set weights.
                self.sync()
                self.step += 1

        # If someone intentionally stops the miner, it'll safely terminate operations.
        except KeyboardInterrupt:
            self.axon.stop()
            bt.logging.success("Miner killed by keyboard interrupt.")
            exit()

        # In case of unforeseen errors, the miner will log the error and continue operations.
        except Exception as err:
            bt.logging.error("Error during mining", str(err))
            bt.logging.debug(print_exception(type(err), err, err.__traceback__))
            self.should_exit = True

    def run_in_background_thread(self):
        """
        Starts the miner's operations in a separate background thread.
        This is useful for non-blocking operations.
        """
        if not self.is_running:
            bt.logging.debug("Starting miner in background thread.")
            self.should_exit = False
            self.thread = threading.Thread(target=self.run, daemon=True)
            self.thread.start()
            self.is_running = True
            bt.logging.debug("Started")

    def stop_run_thread(self):
        """
        Stops the miner's operations that are running in the background thread.
        """
        if self.is_running:
            bt.logging.debug("Stopping miner in background thread.")
            self.should_exit = True
            self.thread.join(5)
            self.is_running = False
            bt.logging.debug("Stopped")

    def __enter__(self):
        """
        Starts the miner's operations in a background thread upon entering the context.
        This method facilitates the use of the miner in a 'with' statement.
        """
        self.run_in_background_thread()

        return self

    def __exit__(self, exc_type, exc_value, traceback):
        """
        Stops the miner's background operations upon exiting the context.
        This method facilitates the use of the miner in a 'with' statement.

        Args:
            exc_type: The type of the exception that caused the context to be exited.
                      None if the context was exited without an exception.
            exc_value: The instance of the exception that caused the context to be exited.
                       None if the context was exited without an exception.
            traceback: A traceback object encoding the stack trace.
                       None if the context was exited without an exception.
        """
        self.stop_run_thread()

<<<<<<< HEAD
    def set_weights(self):
        """
        Self-assigns a weight of 1 to the current miner (identified by its UID) and
        a weight of 0 to all other peers in the network. The weights determine the trust level the miner assigns to other nodes on the network.

        Raises:
            Exception: If there's an error while setting weights, the exception is logged for diagnosis.
        """
        try:
            # --- query the chain for the most current number of peers on the network
            chain_weights = torch.zeros(
                self.subtensor.subnetwork_n(netuid=self.metagraph.netuid)
            )
            chain_weights[self.uid] = 1

            # --- Set weights.
            self.subtensor.set_weights(
                wallet=self.wallet,
                netuid=self.metagraph.netuid,
                uids=torch.arange(0, len(chain_weights)),
                weights=chain_weights.to("cpu"),
                wait_for_inclusion=False,
                version_key=self.spec_version,
            )

        except Exception as e:
            bt.logging.error(f"Failed to set weights on chain with exception: { e }")

        bt.logging.info(f"Set weights: {chain_weights}")

=======
>>>>>>> 4b0d76f4
    def resync_metagraph(self):
        """Resyncs the metagraph and updates the hotkeys and moving averages based on the new metagraph."""
        bt.logging.info("resync_metagraph()")

        # Sync the metagraph.
        self.metagraph.sync(subtensor=self.subtensor)<|MERGE_RESOLUTION|>--- conflicted
+++ resolved
@@ -183,39 +183,6 @@
         """
         self.stop_run_thread()
 
-<<<<<<< HEAD
-    def set_weights(self):
-        """
-        Self-assigns a weight of 1 to the current miner (identified by its UID) and
-        a weight of 0 to all other peers in the network. The weights determine the trust level the miner assigns to other nodes on the network.
-
-        Raises:
-            Exception: If there's an error while setting weights, the exception is logged for diagnosis.
-        """
-        try:
-            # --- query the chain for the most current number of peers on the network
-            chain_weights = torch.zeros(
-                self.subtensor.subnetwork_n(netuid=self.metagraph.netuid)
-            )
-            chain_weights[self.uid] = 1
-
-            # --- Set weights.
-            self.subtensor.set_weights(
-                wallet=self.wallet,
-                netuid=self.metagraph.netuid,
-                uids=torch.arange(0, len(chain_weights)),
-                weights=chain_weights.to("cpu"),
-                wait_for_inclusion=False,
-                version_key=self.spec_version,
-            )
-
-        except Exception as e:
-            bt.logging.error(f"Failed to set weights on chain with exception: { e }")
-
-        bt.logging.info(f"Set weights: {chain_weights}")
-
-=======
->>>>>>> 4b0d76f4
     def resync_metagraph(self):
         """Resyncs the metagraph and updates the hotkeys and moving averages based on the new metagraph."""
         bt.logging.info("resync_metagraph()")
