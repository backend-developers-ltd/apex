--- conflicted
+++ resolved
@@ -84,14 +84,8 @@
         bt.logging.warning(
             f"Requested {k} uids but only {len(candidate_uids)} were available. To disable this warning reduce the sample size (--neuron.sample_size)"
         )
-<<<<<<< HEAD
-    uids = torch.tensor(random.sample(available_uids, k))
-
-    return uids
-=======
         return torch.tensor(candidate_uids)
     elif len(candidate_uids) >= k:
         return torch.tensor(random.sample(candidate_uids, k))
     else:
-        raise ValueError(f"No eligible uids were found. Cannot return {k} uids")
->>>>>>> 326a910c
+        raise ValueError(f"No eligible uids were found. Cannot return {k} uids")