--- conflicted
+++ resolved
@@ -30,19 +30,6 @@
 'reward_definition': list,
 'reference': str,
 #'reward_threshold': float ,
-<<<<<<< HEAD
-#'penalty_definition': list,
-# 'criteria': str = ("",),
-# 'delimiter': str = "",
-# 'complete': bool = False,
-# 'static_reference': bool = False,
-# 'static_query': bool = False,
-# 'reference_system_prompt' = "",
-# 'reference_prompt' = "",
-# 'query_system_prompt = "",
-# 'query_prompt = "",
-# 'cleaner = None,
-=======
 'penalty_definition': list,
 # 'criteria': str = ("",),
 'delimiter': str,
@@ -53,5 +40,4 @@
 'reference_prompt': str,
 'query_system_prompt': str,
 'query_prompt': str,
->>>>>>> 5112b473
 }